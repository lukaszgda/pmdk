---
layout: manual
Content-Style: 'text/css'
title: _MP(PMEM_IS_PMEM, 3)
collection: libpmem
header: PMDK
date: pmem API version 1.1
...

<<<<<<< HEAD
[comment]: <> (Copyright 2017-2018, Intel Corporation)
=======
[comment]: <> (Copyright 2017-2019, Intel Corporation)
>>>>>>> 922fdd91

[comment]: <> (Redistribution and use in source and binary forms, with or without)
[comment]: <> (modification, are permitted provided that the following conditions)
[comment]: <> (are met:)
[comment]: <> (    * Redistributions of source code must retain the above copyright)
[comment]: <> (      notice, this list of conditions and the following disclaimer.)
[comment]: <> (    * Redistributions in binary form must reproduce the above copyright)
[comment]: <> (      notice, this list of conditions and the following disclaimer in)
[comment]: <> (      the documentation and/or other materials provided with the)
[comment]: <> (      distribution.)
[comment]: <> (    * Neither the name of the copyright holder nor the names of its)
[comment]: <> (      contributors may be used to endorse or promote products derived)
[comment]: <> (      from this software without specific prior written permission.)

[comment]: <> (THIS SOFTWARE IS PROVIDED BY THE COPYRIGHT HOLDERS AND CONTRIBUTORS)
[comment]: <> ("AS IS" AND ANY EXPRESS OR IMPLIED WARRANTIES, INCLUDING, BUT NOT)
[comment]: <> (LIMITED TO, THE IMPLIED WARRANTIES OF MERCHANTABILITY AND FITNESS FOR)
[comment]: <> (A PARTICULAR PURPOSE ARE DISCLAIMED. IN NO EVENT SHALL THE COPYRIGHT)
[comment]: <> (OWNER OR CONTRIBUTORS BE LIABLE FOR ANY DIRECT, INDIRECT, INCIDENTAL,)
[comment]: <> (SPECIAL, EXEMPLARY, OR CONSEQUENTIAL DAMAGES (INCLUDING, BUT NOT)
[comment]: <> (LIMITED TO, PROCUREMENT OF SUBSTITUTE GOODS OR SERVICES; LOSS OF USE,)
[comment]: <> (DATA, OR PROFITS; OR BUSINESS INTERRUPTION) HOWEVER CAUSED AND ON ANY)
[comment]: <> (THEORY OF LIABILITY, WHETHER IN CONTRACT, STRICT LIABILITY, OR TORT)
[comment]: <> ((INCLUDING NEGLIGENCE OR OTHERWISE) ARISING IN ANY WAY OUT OF THE USE)
[comment]: <> (OF THIS SOFTWARE, EVEN IF ADVISED OF THE POSSIBILITY OF SUCH DAMAGE.)

[comment]: <> (pmem_is_pmem.3 -- man page for libpmem persistence and mapping functions)

[NAME](#name)<br />
[SYNOPSIS](#synopsis)<br />
[DESCRIPTION](#description)<br />
[RETURN VALUE](#return-value)<br />
[NOTES](#notes)<br />
[CAVEATS](#caveats)<br />
[BUGS](#bugs)<br />
[SEE ALSO](#see-also)<br />


# NAME #

**pmem_is_pmem**(), _UW(pmem_map_file),
**pmem_unmap**() - check persistency, create and delete mappings


# SYNOPSIS #

```c
#include <libpmem.h>

int pmem_is_pmem(const void *addr, size_t len);
_UWFUNCR1(void, *pmem_map_file, *path, =q=size_t len, int flags,
	mode_t mode, size_t *mapped_lenp, int *is_pmemp=e=)
int pmem_unmap(void *addr, size_t len);
```

_UNICODE()

# DESCRIPTION #

Most pmem-aware applications will take advantage of higher level
libraries that alleviate the need for the application to call into **libpmem**
directly. Application developers that wish to access raw memory mapped
persistence directly (via **mmap**(2)) and that wish to take on the
responsibility for flushing stores to persistence will find the
functions described in this section to be the most commonly used.

The **pmem_is_pmem**() function detects if the entire range
\[*addr*, *addr*+*len*) consists of persistent memory. Calling this function
with a memory range that originates from a source different than
**pmem_map_file()** is undefined. The implementation of **pmem_is_pmem**()
requires a non-trivial amount of work to determine if the given range is
entirely persistent memory. For this reason, it is better to call
**pmem_is_pmem**() once when a range of memory is first encountered,
save the result, and use the saved result to determine whether
**pmem_persist**(3) or **msync**(2) is appropriate for flushing changes to
persistence. Calling **pmem_is_pmem**() each time changes are flushed to
persistence will not perform well.

The _UW(pmem_map_file) function creates a new read/write mapping for a
file. If **PMEM_FILE_CREATE** is not specified in *flags*, the entire existing
file *path* is mapped, *len* must be zero, and *mode* is ignored. Otherwise,
*path* is opened or created as specified by *flags* and *mode*, and *len*
must be non-zero. _UW(pmem_map_file) maps the file using **mmap**(2), but it
also takes extra steps to make large page mappings more likely.

On success, _UW(pmem_map_file) returns a pointer to the mapped area. If
*mapped_lenp* is not NULL, the length of the mapping is stored into
\**mapped_lenp*. If *is_pmemp* is not NULL, a flag indicating whether the
mapped file is actual pmem, or if **msync**() must be used to flush writes
for the mapped range, is stored into \**is_pmemp*.

The *flags* argument is 0 or the bitwise OR of one or more of the
following file creation flags:

+ **PMEM_FILE_CREATE** - Create the file named *path* if it does not exist.
  *len* must be non-zero and specifies the size of the file to be created.
  If the file already exists, it will be extended or truncated to *len.*
  The new or existing file is then fully allocated to size *len* using
  **posix_fallocate**(3).
  *mode* specifies the mode to use in case a new file is created (see
  **creat**(2)).

The remaining flags modify the behavior of _UW(pmem_map_file) when
**PMEM_FILE_CREATE** is specified.

+ **PMEM_FILE_EXCL** - If specified in conjunction with **PMEM_FILE_CREATE**,
  and *path* already exists, then _UW(pmem_map_file) will fail with **EEXIST**.
  Otherwise, has the same meaning as **O_EXCL** on **open**(2), which is
  generally undefined.

+ **PMEM_FILE_SPARSE** - When specified in conjunction with
  **PMEM_FILE_CREATE**, create a sparse (holey) file using **ftruncate**(2)
  rather than allocating it using **posix_fallocate**(3). Otherwise ignored.

+ **PMEM_FILE_TMPFILE** - Create a mapping for an unnamed temporary file.
  Must be specified with **PMEM_FILE_CREATE**. *len* must be non-zero,
  *mode* is ignored (the temporary file is always created with mode 0600),
  and *path* must specify an existing directory name. If the underlying file
  system supports **O_TMPFILE**, the unnamed temporary file is created in
  the filesystem containing the directory *path*; if **PMEM_FILE_EXCL**
  is also specified, the temporary file may not subsequently be linked into
  the filesystem (see **open**(2)).
  Otherwise, the file is created in *path* and immediately unlinked.

The *path* can point to a Device DAX. In this case only the
**PMEM_FILE_CREATE** and **PMEM_FILE_SPARSE** flags are valid, but they are
both ignored. For Device DAX mappings, *len* must be equal to
either 0 or the exact size of the device.

To delete mappings created with _UW(pmem_map_file), use **pmem_unmap**().

The **pmem_unmap**() function deletes all the mappings for the
specified address range, and causes further references to addresses
within the range to generate invalid memory references. It will use the
address specified by the parameter *addr*, where *addr* must be a
previously mapped region. **pmem_unmap**() will delete the mappings
using **munmap**(2).


# RETURN VALUE #

The **pmem_is_pmem**() function returns true only if the entire range
\[*addr*, *addr*+*len*) consists of persistent memory. A true return
from **pmem_is_pmem**() means it is safe to use **pmem_persist**(3)
and the related functions to make changes durable for that memory
range. See also **CAVEATS**.

On success, _UW(pmem_map_file) returns a pointer to the memory-mapped region
and sets \**mapped_lenp* and \**is_pmemp* if they are not NULL.
On error, it returns NULL, sets *errno* appropriately, and does not modify
\**mapped_lenp* or \**is_pmemp*.

On success, **pmem_unmap**() returns 0. On error, it returns -1 and sets
*errno* appropriately.


# NOTES #

On Linux, **pmem_is_pmem**() returns true only if the entire range
is mapped directly from Device DAX (/dev/daxX.Y) without an intervening
file system.  In the future, as file systems become available that support
flushing with **pmem_persist**(3), **pmem_is_pmem**() will return true
as appropriate.


# CAVEATS #

The result of **pmem_is_pmem**() query is only valid for the mappings
created using _UW(pmem_map_file). For other memory regions, in particular
those created by a direct call to **mmap**(2), **pmem_is_pmem**() always
returns false, even if the queried range is entirely persistent memory.

Not all file systems support **posix_fallocate**(3). _UW(pmem_map_file) will
fail if **PMEM_FILE_CREATE** is specified without **PMEM_FILE_SPARSE** and
the underlying file system does not support **posix_fallocate**(3).


# SEE ALSO #

**creat**(2), **ftruncate**(2), **mmap**(2),  **msync**(2), **munmap**(2),
**open**(2), **pmem_persist**(3),
**posix_fallocate**(3), **libpmem**(7) and **<http://pmem.io>**<|MERGE_RESOLUTION|>--- conflicted
+++ resolved
@@ -7,11 +7,7 @@
 date: pmem API version 1.1
 ...
 
-<<<<<<< HEAD
-[comment]: <> (Copyright 2017-2018, Intel Corporation)
-=======
 [comment]: <> (Copyright 2017-2019, Intel Corporation)
->>>>>>> 922fdd91
 
 [comment]: <> (Redistribution and use in source and binary forms, with or without)
 [comment]: <> (modification, are permitted provided that the following conditions)
