#
<<<<<<< HEAD
# Copyright 2014-2019, Intel Corporation
=======
# Copyright 2014-2020, Intel Corporation
>>>>>>> f39453ae
#
# Redistribution and use in source and binary forms, with or without
# modification, are permitted provided that the following conditions
# are met:
#
#     * Redistributions of source code must retain the above copyright
#       notice, this list of conditions and the following disclaimer.
#
#     * Redistributions in binary form must reproduce the above copyright
#       notice, this list of conditions and the following disclaimer in
#       the documentation and/or other materials provided with the
#       distribution.
#
#     * Neither the name of the copyright holder nor the names of its
#       contributors may be used to endorse or promote products derived
#       from this software without specific prior written permission.
#
# THIS SOFTWARE IS PROVIDED BY THE COPYRIGHT HOLDERS AND CONTRIBUTORS
# "AS IS" AND ANY EXPRESS OR IMPLIED WARRANTIES, INCLUDING, BUT NOT
# LIMITED TO, THE IMPLIED WARRANTIES OF MERCHANTABILITY AND FITNESS FOR
# A PARTICULAR PURPOSE ARE DISCLAIMED. IN NO EVENT SHALL THE COPYRIGHT
# OWNER OR CONTRIBUTORS BE LIABLE FOR ANY DIRECT, INDIRECT, INCIDENTAL,
# SPECIAL, EXEMPLARY, OR CONSEQUENTIAL DAMAGES (INCLUDING, BUT NOT
# LIMITED TO, PROCUREMENT OF SUBSTITUTE GOODS OR SERVICES; LOSS OF USE,
# DATA, OR PROFITS; OR BUSINESS INTERRUPTION) HOWEVER CAUSED AND ON ANY
# THEORY OF LIABILITY, WHETHER IN CONTRACT, STRICT LIABILITY, OR TORT
# (INCLUDING NEGLIGENCE OR OTHERWISE) ARISING IN ANY WAY OUT OF THE USE
# OF THIS SOFTWARE, EVEN IF ADVISED OF THE POSSIBILITY OF SUCH DAMAGE.
#

#
# doc/Makefile -- Makefile for PMDK man pages
#

include ../src/common.inc

MANPAGES_7_MD = libpmem/libpmem.7.md libpmemblk/libpmemblk.7.md libpmemlog/libpmemlog.7.md \
		libpmemobj/libpmemobj.7.md libpmempool/libpmempool.7.md libvmem/libvmem.7.md \
		libvmmalloc/libvmmalloc.7.md

MANPAGES_5_MD = poolset/poolset.5.md pmem_ctl/pmem_ctl.5.md

MANPAGES_3_MD = libpmem/pmem_flush.3.md libpmem/pmem_is_pmem.3.md libpmem/pmem_memmove_persist.3.md \
		libpmemblk/pmemblk_bsize.3.md libpmemblk/pmemblk_create.3.md libpmemblk/pmemblk_ctl_get.3.md libpmemblk/pmemblk_read.3.md libpmemblk/pmemblk_set_zero.3.md \
		libpmemlog/pmemlog_append.3.md libpmemlog/pmemlog_create.3.md libpmemlog/pmemlog_ctl_get.3.md libpmemlog/pmemlog_nbyte.3.md libpmemlog/pmemlog_tell.3.md \
		libpmemobj/oid_is_null.3.md libpmemobj/pmemobj_action.3.md libpmemobj/pmemobj_alloc.3.md libpmemobj/pmemobj_ctl_get.3.md libpmemobj/pmemobj_first.3.md \
		libpmemobj/pmemobj_list_insert.3.md libpmemobj/pmemobj_memcpy_persist.3.md libpmemobj/pmemobj_mutex_zero.3.md \
		libpmemobj/pmemobj_open.3.md libpmemobj/pmemobj_root.3.md libpmemobj/pmemobj_tx_begin.3.md libpmemobj/pmemobj_tx_add_range.3.md \
		libpmemobj/pmemobj_tx_alloc.3.md libpmemobj/pobj_layout_begin.3.md libpmemobj/pobj_list_head.3.md libpmemobj/toid_declare.3.md \
		libpmempool/pmempool_check_init.3.md libpmempool/pmempool_feature_query.3.md libpmempool/pmempool_rm.3.md libpmempool/pmempool_sync.3.md \
		libvmem/vmem_create.3.md libvmem/vmem_malloc.3.md

MANPAGES_1_MD = pmempool/pmempool.1.md pmempool/pmempool-info.1.md pmempool/pmempool-create.1.md \
		pmempool/pmempool-check.1.md pmempool/pmempool-dump.1.md pmempool/pmempool-rm.1.md \
		pmempool/pmempool-convert.1.md pmempool/pmempool-sync.1.md pmempool/pmempool-transform.1.md \
		pmempool/pmempool-feature.1.md pmreorder/pmreorder.1.md

MANPAGES_3_DUMMY = libpmem/pmem_drain.3 libpmem/pmem_has_hw_drain.3 libpmem/pmem_has_auto_flush.3 \
		   libpmem/pmem_persist.3 libpmem/pmem_msync.3 libpmem/pmem_map_file.3 libpmem/pmem_deep_persist.3 libpmem/pmem_deep_flush.3 libpmem/pmem_deep_drain.3 libpmem/pmem_unmap.3 \
		   libpmem/pmem_memcpy_persist.3 libpmem/pmem_memset_persist.3 libpmem/pmem_memmove_nodrain.3 libpmem/pmem_memcpy_nodrain.3 libpmem/pmem_memset_nodrain.3 \
		   libpmem/pmem_memcpy.3 libpmem/pmem_memset.3 libpmem/pmem_memmove.3 \
		   libpmem/pmem_check_version.3 libpmem/pmem_errormsg.3 \
		   libpmemblk/pmemblk_nblock.3 \
		   libpmemblk/pmemblk_open.3 libpmemblk/pmemblk_close.3 \
		   libpmemblk/pmemblk_write.3 \
		   libpmemblk/pmemblk_set_error.3 \
		   libpmemblk/pmemblk_check_version.3 libpmemblk/pmemblk_check.3 libpmemblk/pmemblk_errormsg.3 libpmemblk/pmemblk_set_funcs.3 \
		   libpmemblk/pmemblk_ctl_set.3 libpmemblk/pmemblk_ctl_exec.3\
		   libpmemlog/pmemlog_rewind.3 libpmemlog/pmemlog_walk.3 \
		   libpmemlog/pmemlog_open.3 libpmemlog/pmemlog_close.3 \
		   libpmemlog/pmemlog_appendv.3 \
		   libpmemlog/pmemlog_check_version.3 libpmemlog/pmemlog_check.3 libpmemlog/pmemlog_errormsg.3 libpmemlog/pmemlog_set_funcs.3 \
		   libpmemlog/pmemlog_ctl_set.3 libpmemlog/pmemlog_ctl_exec.3\
		   libpmempool/pmempool_check.3 libpmempool/pmempool_check_end.3 \
		   libpmempool/pmempool_feature_enable.3 libpmempool/pmempool_feature_disable.3 \
		   libpmempool/pmempool_transform.3 \
		   libpmempool/pmempool_check_version.3 libpmempool/pmempool_errormsg.3 \
		   libvmem/vmem_create_in_region.3 libvmem/vmem_delete.3 libvmem/vmem_check.3 libvmem/vmem_stats_print.3 \
		   libvmem/vmem_calloc.3 libvmem/vmem_realloc.3 libvmem/vmem_free.3 libvmem/vmem_aligned_alloc.3 libvmem/vmem_strdup.3 libvmem/vmem_wcsdup.3 libvmem/vmem_malloc_usable_size.3 \
		   libvmem/vmem_check_version.3 libvmem/vmem_errormsg.3 libvmem/vmem_set_funcs.3 \
		   libpmemobj/oid_equals.3 libpmemobj/pmemobj_direct.3 libpmemobj/pmemobj_oid.3 libpmemobj/pmemobj_type_num.3 libpmemobj/pmemobj_pool_by_oid.3 libpmemobj/pmemobj_pool_by_ptr.3 libpmemobj/pmemobj_volatile.3\
		   libpmemobj/pmemobj_zalloc.3 libpmemobj/pmemobj_xalloc.3 libpmemobj/pmemobj_free.3 libpmemobj/pmemobj_realloc.3 libpmemobj/pmemobj_zrealloc.3 libpmemobj/pmemobj_strdup.3 libpmemobj/pmemobj_wcsdup.3 libpmemobj/pmemobj_alloc_usable_size.3 \
		   libpmemobj/pobj_new.3 libpmemobj/pobj_alloc.3 libpmemobj/pobj_znew.3 libpmemobj/pobj_zalloc.3 libpmemobj/pobj_realloc.3 libpmemobj/pobj_zrealloc.3 libpmemobj/pobj_free.3 \
		   libpmemobj/pobj_layout_toid.3 libpmemobj/pobj_layout_root.3 libpmemobj/pobj_layout_name.3 libpmemobj/pobj_layout_end.3 libpmemobj/pobj_layout_types_num.3 \
		   libpmemobj/pmemobj_ctl_set.3 libpmemobj/pmemobj_ctl_exec.3\
		   libpmemobj/pmemobj_create.3 libpmemobj/pmemobj_close.3 \
		   libpmemobj/pmemobj_list_insert_new.3 libpmemobj/pmemobj_list_remove.3 libpmemobj/pmemobj_list_move.3 \
		   libpmemobj/toid_declare_root.3 libpmemobj/toid.3 libpmemobj/toid_type_num.3 libpmemobj/toid_type_num_of.3 libpmemobj/toid_valid.3 libpmemobj/oid_instanceof.3 libpmemobj/toid_assign.3 libpmemobj/toid_is_null.3 libpmemobj/toid_equals.3 libpmemobj/toid_typeof.3 libpmemobj/toid_offsetof.3 libpmemobj/direct_rw.3 libpmemobj/d_rw.3 libpmemobj/direct_ro.3 libpmemobj/d_ro.3 \
		   libpmemobj/pmemobj_memcpy.3 libpmemobj/pmemobj_memmove.3 libpmemobj/pmemobj_memset.3 \
		   libpmemobj/pmemobj_memset_persist.3 libpmemobj/pmemobj_persist.3 libpmemobj/pmemobj_xpersist.3 libpmemobj/pmemobj_flush.3 libpmemobj/pmemobj_xflush.3 libpmemobj/pmemobj_drain.3 \
		   libpmemobj/pmemobj_tx_stage.3 libpmemobj/pmemobj_tx_lock.3 libpmemobj/pmemobj_tx_abort.3 libpmemobj/pmemobj_tx_commit.3 libpmemobj/pmemobj_tx_end.3 libpmemobj/pmemobj_tx_errno.3 \
		   libpmemobj/pmemobj_tx_process.3 libpmemobj/pmemobj_tx_add_range_direct.3 libpmemobj/pmemobj_tx_xadd_range.3 libpmemobj/pmemobj_tx_xadd_range_direct.3 \
		   libpmemobj/pmemobj_tx_zalloc.3 libpmemobj/pmemobj_tx_xalloc.3 libpmemobj/pmemobj_tx_realloc.3 libpmemobj/pmemobj_tx_zrealloc.3 libpmemobj/pmemobj_tx_strdup.3 libpmemobj/pmemobj_tx_wcsdup.3 libpmemobj/pmemobj_tx_free.3 \
		   libpmemobj/tx_begin_param.3 libpmemobj/tx_begin_cb.3 libpmemobj/tx_begin.3 libpmemobj/tx_onabort.3 libpmemobj/tx_oncommit.3 libpmemobj/tx_finally.3 libpmemobj/tx_end.3 \
		   libpmemobj/tx_add.3 libpmemobj/tx_add_field.3 libpmemobj/tx_add_direct.3 libpmemobj/tx_add_field_direct.3 libpmemobj/tx_xadd.3 libpmemobj/tx_xadd_field.3 libpmemobj/tx_xadd_direct.3 libpmemobj/tx_xadd_field_direct.3 \
		   libpmemobj/tx_new.3 libpmemobj/tx_alloc.3 libpmemobj/tx_znew.3 libpmemobj/tx_zalloc.3 libpmemobj/tx_xalloc.3 libpmemobj/tx_realloc.3 libpmemobj/tx_zrealloc.3 libpmemobj/tx_strdup.3 libpmemobj/tx_wcsdup.3 libpmemobj/tx_free.3 libpmemobj/tx_set.3 libpmemobj/tx_set_direct.3 libpmemobj/tx_memcpy.3 libpmemobj/tx_memset.3 \
		   libpmemobj/pmemobj_f_mem_nodrain.3 libpmemobj/pmemobj_f_mem_nontemporal.3 libpmemobj/pmemobj_f_mem_temporal.3 libpmemobj/pmemobj_f_mem_wc.3 libpmemobj/pmemobj_f_mem_wb.3 libpmemobj/pmemobj_f_mem_noflush.3 libpmemobj/pmemobj_f_relaxed.3 \
		   libpmemobj/pmemobj_mutex_lock.3 libpmemobj/pmemobj_mutex_timedlock.3 libpmemobj/pmemobj_mutex_trylock.3 libpmemobj/pmemobj_mutex_unlock.3 \
		   libpmemobj/pmemobj_rwlock_zero.3 libpmemobj/pmemobj_rwlock_rdlock.3 libpmemobj/pmemobj_rwlock_wrlock.3 libpmemobj/pmemobj_rwlock_timedrdlock.3 libpmemobj/pmemobj_rwlock_timedwrlock.3 libpmemobj/pmemobj_rwlock_tryrdlock.3 libpmemobj/pmemobj_rwlock_trywrlock.3 libpmemobj/pmemobj_rwlock_unlock.3 \
		   libpmemobj/pmemobj_cond_zero.3 libpmemobj/pmemobj_cond_broadcast.3 libpmemobj/pmemobj_cond_signal.3 libpmemobj/pmemobj_cond_timedwait.3 libpmemobj/pmemobj_cond_wait.3 \
		   libpmemobj/pobj_list_entry.3 libpmemobj/pobj_list_first.3 libpmemobj/pobj_list_last.3 libpmemobj/pobj_list_empty.3 libpmemobj/pobj_list_next.3 libpmemobj/pobj_list_prev.3 libpmemobj/pobj_list_foreach.3 libpmemobj/pobj_list_foreach_reverse.3 \
		   libpmemobj/pobj_list_insert_head.3 libpmemobj/pobj_list_insert_tail.3 libpmemobj/pobj_list_insert_after.3 libpmemobj/pobj_list_insert_before.3 libpmemobj/pobj_list_insert_new_head.3 libpmemobj/pobj_list_insert_new_tail.3 \
		   libpmemobj/pobj_list_insert_new_after.3 libpmemobj/pobj_list_insert_new_before.3 libpmemobj/pobj_list_remove.3 libpmemobj/pobj_list_remove_free.3 \
		   libpmemobj/pobj_list_move_element_head.3 libpmemobj/pobj_list_move_element_tail.3 libpmemobj/pobj_list_move_element_after.3 libpmemobj/pobj_list_move_element_before.3 \
		   libpmemobj/pmemobj_next.3 libpmemobj/pobj_first_type_num.3 libpmemobj/pobj_first.3 libpmemobj/pobj_next_type_num.3 libpmemobj/pobj_next.3 libpmemobj/pobj_foreach.3 libpmemobj/pobj_foreach_safe.3 libpmemobj/pobj_foreach_type.3 libpmemobj/pobj_foreach_safe_type.3 \
		   libpmemobj/pmemobj_root_construct.3 libpmemobj/pobj_root.3 libpmemobj/pmemobj_root_size.3 \
		   libpmemobj/pmemobj_check_version.3 libpmemobj/pmemobj_check.3 libpmemobj/pmemobj_errormsg.3 libpmemobj/pmemobj_set_funcs.3 \
		   libpmemobj/pmemobj_reserve.3 libpmemobj/pmemobj_xreserve.3 libpmemobj/pmemobj_defer_free.3 libpmemobj/pmemobj_set_value.3 libpmemobj/pmemobj_publish.3 libpmemobj/pmemobj_tx_publish.3 libpmemobj/pmemobj_cancel.3 libpmemobj/pobj_reserve_new.3 libpmemobj/pobj_reserve_alloc.3 libpmemobj/pobj_xreserve_new.3 libpmemobj/pobj_xreserve_alloc.3

<<<<<<< HEAD
MANPAGES_3_DUMMY = pmem_drain.3 pmem_has_hw_drain.3 pmem_has_auto_flush.3 \
		   pmem_persist.3 pmem_msync.3 pmem_map_file.3 pmem_deep_persist.3 pmem_deep_flush.3 pmem_deep_drain.3 pmem_unmap.3 \
		   pmem_memcpy_persist.3 pmem_memset_persist.3 pmem_memmove_nodrain.3 pmem_memcpy_nodrain.3 pmem_memset_nodrain.3 \
		   pmem_memcpy.3 pmem_memset.3 pmem_memmove.3 \
		   pmem_check_version.3 pmem_errormsg.3 \
		   pmemblk_nblock.3 \
		   pmemblk_open.3 pmemblk_close.3 \
		   pmemblk_write.3 \
		   pmemblk_set_error.3 \
		   pmemblk_check_version.3 pmemblk_check.3 pmemblk_errormsg.3 pmemblk_set_funcs.3 \
		   pmemblk_ctl_set.3 pmemblk_ctl_exec.3\
		   pmemlog_rewind.3 pmemlog_walk.3 \
		   pmemlog_open.3 pmemlog_close.3 \
		   pmemlog_appendv.3 \
		   pmemlog_check_version.3 pmemlog_check.3 pmemlog_errormsg.3 pmemlog_set_funcs.3 \
		   pmemlog_ctl_set.3 pmemlog_ctl_exec.3\
		   pmempool_check.3 pmempool_check_end.3 \
		   pmempool_feature_enable.3 pmempool_feature_disable.3 \
		   pmempool_transform.3 \
		   pmempool_check_version.3 pmempool_errormsg.3 \
		   vmem_create_in_region.3 vmem_delete.3 vmem_check.3 vmem_stats_print.3 \
		   vmem_calloc.3 vmem_realloc.3 vmem_free.3 vmem_aligned_alloc.3 vmem_strdup.3 vmem_wcsdup.3 vmem_malloc_usable_size.3 \
		   vmem_check_version.3 vmem_errormsg.3 vmem_set_funcs.3 \
		   oid_equals.3 pmemobj_direct.3 pmemobj_oid.3 pmemobj_type_num.3 pmemobj_pool_by_oid.3 pmemobj_pool_by_ptr.3 pmemobj_volatile.3\
		   pmemobj_zalloc.3 pmemobj_xalloc.3 pmemobj_free.3 pmemobj_realloc.3 pmemobj_zrealloc.3 pmemobj_strdup.3 pmemobj_wcsdup.3 pmemobj_alloc_usable_size.3 \
		   pobj_new.3 pobj_alloc.3 pobj_znew.3 pobj_zalloc.3 pobj_realloc.3 pobj_zrealloc.3 pobj_free.3 \
		   pobj_layout_toid.3 pobj_layout_root.3 pobj_layout_name.3 pobj_layout_end.3 pobj_layout_types_num.3 \
		   pmemobj_ctl_set.3 pmemobj_ctl_exec.3\
		   pmemobj_create.3 pmemobj_close.3 \
		   pmemobj_list_insert_new.3 pmemobj_list_remove.3 pmemobj_list_move.3 \
		   toid_declare_root.3 toid.3 toid_type_num.3 toid_type_num_of.3 toid_valid.3 oid_instanceof.3 toid_assign.3 toid_is_null.3 toid_equals.3 toid_typeof.3 toid_offsetof.3 direct_rw.3 d_rw.3 direct_ro.3 d_ro.3 \
		   pmemobj_memcpy.3 pmemobj_memmove.3 pmemobj_memset.3 \
		   pmemobj_memset_persist.3 pmemobj_persist.3 pmemobj_xpersist.3 pmemobj_flush.3 pmemobj_xflush.3 pmemobj_drain.3 \
		   pmemobj_tx_stage.3 pmemobj_tx_lock.3 pmemobj_tx_abort.3 pmemobj_tx_commit.3 pmemobj_tx_end.3 pmemobj_tx_errno.3 \
		   pmemobj_tx_process.3 pmemobj_tx_add_range_direct.3 pmemobj_tx_xadd_range.3 pmemobj_tx_xadd_range_direct.3 \
		   pmemobj_tx_zalloc.3 pmemobj_tx_xalloc.3 pmemobj_tx_realloc.3 pmemobj_tx_zrealloc.3 pmemobj_tx_strdup.3 pmemobj_tx_wcsdup.3 pmemobj_tx_free.3 \
		   pmemobj_tx_log_append_buffer.3 pmemobj_tx_log_auto_alloc.3 pmemobj_tx_log_snapshots_max_size.3 pmemobj_tx_log_intents_max_size.3 \
		   tx_begin_param.3 tx_begin_cb.3 tx_begin.3 tx_onabort.3 tx_oncommit.3 tx_finally.3 tx_end.3 \
		   tx_add.3 tx_add_field.3 tx_add_direct.3 tx_add_field_direct.3 tx_xadd.3 tx_xadd_field.3 tx_xadd_direct.3 tx_xadd_field_direct.3 \
		   tx_new.3 tx_alloc.3 tx_znew.3 tx_zalloc.3 tx_xalloc.3 tx_realloc.3 tx_zrealloc.3 tx_strdup.3 tx_wcsdup.3 tx_free.3 tx_set.3 tx_set_direct.3 tx_memcpy.3 tx_memset.3 \
		   pmemobj_f_mem_nodrain.3 pmemobj_f_mem_nontemporal.3 pmemobj_f_mem_temporal.3 pmemobj_f_mem_wc.3 pmemobj_f_mem_wb.3 pmemobj_f_mem_noflush.3 pmemobj_f_relaxed.3 \
		   pmemobj_mutex_lock.3 pmemobj_mutex_timedlock.3 pmemobj_mutex_trylock.3 pmemobj_mutex_unlock.3 \
		   pmemobj_rwlock_zero.3 pmemobj_rwlock_rdlock.3 pmemobj_rwlock_wrlock.3 pmemobj_rwlock_timedrdlock.3 pmemobj_rwlock_timedwrlock.3 pmemobj_rwlock_tryrdlock.3 pmemobj_rwlock_trywrlock.3 pmemobj_rwlock_unlock.3 \
		   pmemobj_cond_zero.3 pmemobj_cond_broadcast.3 pmemobj_cond_signal.3 pmemobj_cond_timedwait.3 pmemobj_cond_wait.3 \
		   pobj_list_entry.3 pobj_list_first.3 pobj_list_last.3 pobj_list_empty.3 pobj_list_next.3 pobj_list_prev.3 pobj_list_foreach.3 pobj_list_foreach_reverse.3 \
		   pobj_list_insert_head.3 pobj_list_insert_tail.3 pobj_list_insert_after.3 pobj_list_insert_before.3 pobj_list_insert_new_head.3 pobj_list_insert_new_tail.3 \
		   pobj_list_insert_new_after.3 pobj_list_insert_new_before.3 pobj_list_remove.3 pobj_list_remove_free.3 \
		   pobj_list_move_element_head.3 pobj_list_move_element_tail.3 pobj_list_move_element_after.3 pobj_list_move_element_before.3 \
		   pmemobj_next.3 pobj_first_type_num.3 pobj_first.3 pobj_next_type_num.3 pobj_next.3 pobj_foreach.3 pobj_foreach_safe.3 pobj_foreach_type.3 pobj_foreach_safe_type.3 \
		   pmemobj_root_construct.3 pobj_root.3 pmemobj_root_size.3 \
		   pmemobj_check_version.3 pmemobj_check.3 pmemobj_errormsg.3 pmemobj_set_funcs.3 \
		   pmemobj_reserve.3 pmemobj_xreserve.3 pmemobj_defer_free.3 pmemobj_set_value.3 pmemobj_publish.3 pmemobj_tx_publish.3 pmemobj_cancel.3 pobj_reserve_new.3 pobj_reserve_alloc.3 pobj_xreserve_new.3 pobj_xreserve_alloc.3


MANPAGES_BUILDDIR = generated
=======
>>>>>>> f39453ae
MANPAGES_WEBDIR_LINUX = web_linux
MANPAGES_WEBDIR_WINDOWS = web_windows

# experimental
MANPAGES_3_MD_EXP =
MANPAGES_1_MD_EXP =

MANPAGES_3_MD_DUMMY_EXP =
MANPAGES_1_MD_DUMMY_EXP =

ifeq ($(BUILD_RPMEM),y)
MANPAGES_7_MD += librpmem/librpmem.7.md
MANPAGES_3_MD += librpmem/rpmem_create.3.md
MANPAGES_3_MD += librpmem/rpmem_persist.3.md
MANPAGES_1_MD += rpmemd/rpmemd.1.md
<<<<<<< HEAD
MANPAGES_3_DUMMY += rpmem_open.3 rpmem_set_attr.3 rpmem_close.3 \
		    rpmem_read.3 rpmem_remove.3 rpmem_check_version.3 \
		    rpmem_errormsg.3 rpmem_deep_persist.3 rpmem_flush.3 \
		    rpmem_drain.3
=======
MANPAGES_3_DUMMY += librpmem/rpmem_open.3 librpmem/rpmem_set_attr.3 librpmem/rpmem_close.3 \
		    librpmem/rpmem_read.3 librpmem/rpmem_remove.3 librpmem/rpmem_check_version.3 \
		    librpmem/rpmem_errormsg.3 librpmem/rpmem_deep_persist.3
>>>>>>> f39453ae
endif

ifeq ($(NDCTL_ENABLE),y)
MANPAGES_1_MD += daxio/daxio.1.md
endif

MANPAGES_7_GROFF = $(MANPAGES_7_MD:.7.md=.7)
MANPAGES_5_GROFF = $(MANPAGES_5_MD:.5.md=.5)
MANPAGES_3_GROFF = $(MANPAGES_3_MD:.3.md=.3)
MANPAGES_1_GROFF = $(MANPAGES_1_MD:.1.md=.1)

MANPAGES_7_GROFF_EXP = $(MANPAGES_7_MD_EXP:.7.md=.7)
MANPAGES_5_GROFF_EXP = $(MANPAGES_5_MD_EXP:.5.md=.5)
MANPAGES_3_GROFF_EXP = $(MANPAGES_3_MD_EXP:.3.md=.3)
MANPAGES_1_GROFF_EXP = $(MANPAGES_1_MD_EXP:.1.md=.1)

ifeq ($(EXPERIMENTAL),y)
$(MANPAGES_7_GROFF) += $(MANPAGES_7_GROFF_EXP)
$(MANPAGES_5_GROFF) += $(MANPAGES_5_GROFF_EXP)
$(MANPAGES_3_GROFF) += $(MANPAGES_3_GROFF_EXP)
$(MANPAGES_1_GROFF) += $(MANPAGES_1_GROFF_EXP)
else
MANPAGES_7_NOINSTALL += $(MANPAGES_7_GROFF_EXP)
MANPAGES_5_NOINSTALL += $(MANPAGES_5_GROFF_EXP)
MANPAGES_3_NOINSTALL += $(MANPAGES_3_GROFF_EXP)
MANPAGES_1_NOINSTALL += $(MANPAGES_1_GROFF_EXP)
endif

MANPAGES = $(MANPAGES_7_GROFF) $(MANPAGES_5_GROFF) $(MANPAGES_3_GROFF) $(MANPAGES_1_GROFF) \
	   $(MANPAGES_7_NOINSTALL) $(MANPAGES_5_NOINSTALL) $(MANPAGES_3_NOINSTALL) $(MANPAGES_1_NOINSTALL)

HTMLFILES = $(MANPAGES:=.html)
TXTFILES = $(MANPAGES:=.txt)

GZFILES_7 = $(MANPAGES_7_GROFF:=.gz)
GZFILES_5 = $(MANPAGES_5_GROFF:=.gz)
GZFILES_3 = $(MANPAGES_3_GROFF:=.gz)
GZFILES_1 = $(MANPAGES_1_GROFF:=.gz)
GZFILES_7_NOINSTALL = $(MANPAGES_7_NOINSTALL:=.gz)
GZFILES_5_NOINSTALL = $(MANPAGES_5_NOINSTALL:=.gz)
GZFILES_3_NOINSTALL = $(MANPAGES_3_NOINSTALL:=.gz)
GZFILES_1_NOINSTALL = $(MANPAGES_1_NOINSTALL:=.gz)
GZFILES_3_DUMMY = $(MANPAGES_3_DUMMY:=.gz)

GZFILES = $(GZFILES_7) $(GZFILES_5) $(GZFILES_3) $(GZFILES_1) \
	  $(GZFILES_7_NOINSTALL) $(GZFILES_5_NOINSTALL) $(GZFILES_3_NOINSTALL) $(GZFILES_1_NOINSTALL) \
	  $(GZFILES_3_DUMMY)

MANPAGES_DESTDIR_7 = $(DESTDIR)$(man7dir)
MANPAGES_DESTDIR_5 = $(DESTDIR)$(man5dir)
MANPAGES_DESTDIR_3 = $(DESTDIR)$(man3dir)
MANPAGES_DESTDIR_1 = $(DESTDIR)$(man1dir)

DOCS_DESTDIR = $(DESTDIR)$(docdir)

all: $(TXTFILES) | $(MANPAGES)

$(MANPAGES_WEBDIR_LINUX) $(MANPAGES_WEBDIR_WINDOWS):
	$(MKDIR) -p $@

%.1: %.1.md
	../utils/md2man.sh $< default.man $@

%.3: %.3.md
	../utils/md2man.sh $< default.man $@

%.5: %.5.md
	../utils/md2man.sh $< default.man $@

%.7: %.7.md
	../utils/md2man.sh $< default.man $@

%.txt: %
	man ./$< > $@

%.gz:
	gzip -c ./$* > $@

%.html: %
	groff -mandoc -Thtml ./$< > $@

html: $(HTMLFILES)

web: | $(MANPAGES_WEBDIR_LINUX) $(MANPAGES_WEBDIR_WINDOWS)
	$(MAKE) -C generated all
	$(foreach f, $(MANPAGES_7_MD), WEB=1 WIN32="" ../utils/md2man.sh $(f) default.man $(MANPAGES_WEBDIR_LINUX)/$(f);)
	$(foreach f, $(MANPAGES_5_MD), WEB=1 WIN32="" ../utils/md2man.sh $(f) default.man $(MANPAGES_WEBDIR_LINUX)/$(f);)
	$(foreach f, $(MANPAGES_3_MD), WEB=1 WIN32="" ../utils/md2man.sh $(f) default.man $(MANPAGES_WEBDIR_LINUX)/$(f);)
	$(foreach f, $(MANPAGES_1_MD), WEB=1 WIN32="" ../utils/md2man.sh $(f) default.man $(MANPAGES_WEBDIR_LINUX)/$(f);)
	$(foreach f, $(MANPAGES_7_MD), WEB=1 WIN32=1 ../utils/md2man.sh $(f) default.man $(MANPAGES_WEBDIR_WINDOWS)/$(f);)
	$(foreach f, $(MANPAGES_5_MD), WEB=1 WIN32=1 ../utils/md2man.sh $(f) default.man $(MANPAGES_WEBDIR_WINDOWS)/$(f);)
	$(foreach f, $(MANPAGES_3_MD), WEB=1 WIN32=1 ../utils/md2man.sh $(f) default.man $(MANPAGES_WEBDIR_WINDOWS)/$(f);)
	$(foreach f, $(MANPAGES_1_MD), WEB=1 WIN32=1 ../utils/md2man.sh $(f) default.man $(MANPAGES_WEBDIR_WINDOWS)/$(f);)

compress: $(GZFILES)

clean:

clobber: clean
	$(RM) $(TXTFILES) $(HTMLFILES) $(GZFILES) $(MANPAGES)
	$(RM) -r $(MANPAGES_WEBDIR_LINUX) \
		$(MANPAGES_WEBDIR_WINDOWS)

install: compress
	install -d -v $(MANPAGES_DESTDIR_7)
	install -p -m 0644 $(GZFILES_7) $(MANPAGES_DESTDIR_7)
	install -d -v $(MANPAGES_DESTDIR_5)
	install -p -m 0644 $(GZFILES_5) $(MANPAGES_DESTDIR_5)
	install -d -v $(MANPAGES_DESTDIR_3)
	install -p -m 0644 $(GZFILES_3) $(GZFILES_3_DUMMY) $(MANPAGES_DESTDIR_3)
	install -d -v $(MANPAGES_DESTDIR_1)
	install -p -m 0644 $(GZFILES_1) $(MANPAGES_DESTDIR_1)

uninstall:
	$(foreach f, $(notdir $(GZFILES_7)), $(RM) $(MANPAGES_DESTDIR_7)/$(f))
	$(foreach f, $(notdir $(GZFILES_5)), $(RM) $(MANPAGES_DESTDIR_5)/$(f))
	$(foreach f, $(notdir $(GZFILES_3)), $(RM) $(MANPAGES_DESTDIR_3)/$(f))
	$(foreach f, $(notdir $(GZFILES_1)), $(RM) $(MANPAGES_DESTDIR_1)/$(f))

FORCE:

.PHONY: all html clean compress clobber cstyle install uninstall<|MERGE_RESOLUTION|>--- conflicted
+++ resolved
@@ -1,9 +1,5 @@
 #
-<<<<<<< HEAD
-# Copyright 2014-2019, Intel Corporation
-=======
 # Copyright 2014-2020, Intel Corporation
->>>>>>> f39453ae
 #
 # Redistribution and use in source and binary forms, with or without
 # modification, are permitted provided that the following conditions
@@ -97,6 +93,7 @@
 		   libpmemobj/pmemobj_tx_stage.3 libpmemobj/pmemobj_tx_lock.3 libpmemobj/pmemobj_tx_abort.3 libpmemobj/pmemobj_tx_commit.3 libpmemobj/pmemobj_tx_end.3 libpmemobj/pmemobj_tx_errno.3 \
 		   libpmemobj/pmemobj_tx_process.3 libpmemobj/pmemobj_tx_add_range_direct.3 libpmemobj/pmemobj_tx_xadd_range.3 libpmemobj/pmemobj_tx_xadd_range_direct.3 \
 		   libpmemobj/pmemobj_tx_zalloc.3 libpmemobj/pmemobj_tx_xalloc.3 libpmemobj/pmemobj_tx_realloc.3 libpmemobj/pmemobj_tx_zrealloc.3 libpmemobj/pmemobj_tx_strdup.3 libpmemobj/pmemobj_tx_wcsdup.3 libpmemobj/pmemobj_tx_free.3 \
+		   libpmemobj/pmemobj_tx_log_append_buffer.3 libpmemobj/pmemobj_tx_log_auto_alloc.3 libpmemobj/pmemobj_tx_log_snapshots_max_size.3 libpmemobj/pmemobj_tx_log_intents_max_size.3 \
 		   libpmemobj/tx_begin_param.3 libpmemobj/tx_begin_cb.3 libpmemobj/tx_begin.3 libpmemobj/tx_onabort.3 libpmemobj/tx_oncommit.3 libpmemobj/tx_finally.3 libpmemobj/tx_end.3 \
 		   libpmemobj/tx_add.3 libpmemobj/tx_add_field.3 libpmemobj/tx_add_direct.3 libpmemobj/tx_add_field_direct.3 libpmemobj/tx_xadd.3 libpmemobj/tx_xadd_field.3 libpmemobj/tx_xadd_direct.3 libpmemobj/tx_xadd_field_direct.3 \
 		   libpmemobj/tx_new.3 libpmemobj/tx_alloc.3 libpmemobj/tx_znew.3 libpmemobj/tx_zalloc.3 libpmemobj/tx_xalloc.3 libpmemobj/tx_realloc.3 libpmemobj/tx_zrealloc.3 libpmemobj/tx_strdup.3 libpmemobj/tx_wcsdup.3 libpmemobj/tx_free.3 libpmemobj/tx_set.3 libpmemobj/tx_set_direct.3 libpmemobj/tx_memcpy.3 libpmemobj/tx_memset.3 \
@@ -113,64 +110,6 @@
 		   libpmemobj/pmemobj_check_version.3 libpmemobj/pmemobj_check.3 libpmemobj/pmemobj_errormsg.3 libpmemobj/pmemobj_set_funcs.3 \
 		   libpmemobj/pmemobj_reserve.3 libpmemobj/pmemobj_xreserve.3 libpmemobj/pmemobj_defer_free.3 libpmemobj/pmemobj_set_value.3 libpmemobj/pmemobj_publish.3 libpmemobj/pmemobj_tx_publish.3 libpmemobj/pmemobj_cancel.3 libpmemobj/pobj_reserve_new.3 libpmemobj/pobj_reserve_alloc.3 libpmemobj/pobj_xreserve_new.3 libpmemobj/pobj_xreserve_alloc.3
 
-<<<<<<< HEAD
-MANPAGES_3_DUMMY = pmem_drain.3 pmem_has_hw_drain.3 pmem_has_auto_flush.3 \
-		   pmem_persist.3 pmem_msync.3 pmem_map_file.3 pmem_deep_persist.3 pmem_deep_flush.3 pmem_deep_drain.3 pmem_unmap.3 \
-		   pmem_memcpy_persist.3 pmem_memset_persist.3 pmem_memmove_nodrain.3 pmem_memcpy_nodrain.3 pmem_memset_nodrain.3 \
-		   pmem_memcpy.3 pmem_memset.3 pmem_memmove.3 \
-		   pmem_check_version.3 pmem_errormsg.3 \
-		   pmemblk_nblock.3 \
-		   pmemblk_open.3 pmemblk_close.3 \
-		   pmemblk_write.3 \
-		   pmemblk_set_error.3 \
-		   pmemblk_check_version.3 pmemblk_check.3 pmemblk_errormsg.3 pmemblk_set_funcs.3 \
-		   pmemblk_ctl_set.3 pmemblk_ctl_exec.3\
-		   pmemlog_rewind.3 pmemlog_walk.3 \
-		   pmemlog_open.3 pmemlog_close.3 \
-		   pmemlog_appendv.3 \
-		   pmemlog_check_version.3 pmemlog_check.3 pmemlog_errormsg.3 pmemlog_set_funcs.3 \
-		   pmemlog_ctl_set.3 pmemlog_ctl_exec.3\
-		   pmempool_check.3 pmempool_check_end.3 \
-		   pmempool_feature_enable.3 pmempool_feature_disable.3 \
-		   pmempool_transform.3 \
-		   pmempool_check_version.3 pmempool_errormsg.3 \
-		   vmem_create_in_region.3 vmem_delete.3 vmem_check.3 vmem_stats_print.3 \
-		   vmem_calloc.3 vmem_realloc.3 vmem_free.3 vmem_aligned_alloc.3 vmem_strdup.3 vmem_wcsdup.3 vmem_malloc_usable_size.3 \
-		   vmem_check_version.3 vmem_errormsg.3 vmem_set_funcs.3 \
-		   oid_equals.3 pmemobj_direct.3 pmemobj_oid.3 pmemobj_type_num.3 pmemobj_pool_by_oid.3 pmemobj_pool_by_ptr.3 pmemobj_volatile.3\
-		   pmemobj_zalloc.3 pmemobj_xalloc.3 pmemobj_free.3 pmemobj_realloc.3 pmemobj_zrealloc.3 pmemobj_strdup.3 pmemobj_wcsdup.3 pmemobj_alloc_usable_size.3 \
-		   pobj_new.3 pobj_alloc.3 pobj_znew.3 pobj_zalloc.3 pobj_realloc.3 pobj_zrealloc.3 pobj_free.3 \
-		   pobj_layout_toid.3 pobj_layout_root.3 pobj_layout_name.3 pobj_layout_end.3 pobj_layout_types_num.3 \
-		   pmemobj_ctl_set.3 pmemobj_ctl_exec.3\
-		   pmemobj_create.3 pmemobj_close.3 \
-		   pmemobj_list_insert_new.3 pmemobj_list_remove.3 pmemobj_list_move.3 \
-		   toid_declare_root.3 toid.3 toid_type_num.3 toid_type_num_of.3 toid_valid.3 oid_instanceof.3 toid_assign.3 toid_is_null.3 toid_equals.3 toid_typeof.3 toid_offsetof.3 direct_rw.3 d_rw.3 direct_ro.3 d_ro.3 \
-		   pmemobj_memcpy.3 pmemobj_memmove.3 pmemobj_memset.3 \
-		   pmemobj_memset_persist.3 pmemobj_persist.3 pmemobj_xpersist.3 pmemobj_flush.3 pmemobj_xflush.3 pmemobj_drain.3 \
-		   pmemobj_tx_stage.3 pmemobj_tx_lock.3 pmemobj_tx_abort.3 pmemobj_tx_commit.3 pmemobj_tx_end.3 pmemobj_tx_errno.3 \
-		   pmemobj_tx_process.3 pmemobj_tx_add_range_direct.3 pmemobj_tx_xadd_range.3 pmemobj_tx_xadd_range_direct.3 \
-		   pmemobj_tx_zalloc.3 pmemobj_tx_xalloc.3 pmemobj_tx_realloc.3 pmemobj_tx_zrealloc.3 pmemobj_tx_strdup.3 pmemobj_tx_wcsdup.3 pmemobj_tx_free.3 \
-		   pmemobj_tx_log_append_buffer.3 pmemobj_tx_log_auto_alloc.3 pmemobj_tx_log_snapshots_max_size.3 pmemobj_tx_log_intents_max_size.3 \
-		   tx_begin_param.3 tx_begin_cb.3 tx_begin.3 tx_onabort.3 tx_oncommit.3 tx_finally.3 tx_end.3 \
-		   tx_add.3 tx_add_field.3 tx_add_direct.3 tx_add_field_direct.3 tx_xadd.3 tx_xadd_field.3 tx_xadd_direct.3 tx_xadd_field_direct.3 \
-		   tx_new.3 tx_alloc.3 tx_znew.3 tx_zalloc.3 tx_xalloc.3 tx_realloc.3 tx_zrealloc.3 tx_strdup.3 tx_wcsdup.3 tx_free.3 tx_set.3 tx_set_direct.3 tx_memcpy.3 tx_memset.3 \
-		   pmemobj_f_mem_nodrain.3 pmemobj_f_mem_nontemporal.3 pmemobj_f_mem_temporal.3 pmemobj_f_mem_wc.3 pmemobj_f_mem_wb.3 pmemobj_f_mem_noflush.3 pmemobj_f_relaxed.3 \
-		   pmemobj_mutex_lock.3 pmemobj_mutex_timedlock.3 pmemobj_mutex_trylock.3 pmemobj_mutex_unlock.3 \
-		   pmemobj_rwlock_zero.3 pmemobj_rwlock_rdlock.3 pmemobj_rwlock_wrlock.3 pmemobj_rwlock_timedrdlock.3 pmemobj_rwlock_timedwrlock.3 pmemobj_rwlock_tryrdlock.3 pmemobj_rwlock_trywrlock.3 pmemobj_rwlock_unlock.3 \
-		   pmemobj_cond_zero.3 pmemobj_cond_broadcast.3 pmemobj_cond_signal.3 pmemobj_cond_timedwait.3 pmemobj_cond_wait.3 \
-		   pobj_list_entry.3 pobj_list_first.3 pobj_list_last.3 pobj_list_empty.3 pobj_list_next.3 pobj_list_prev.3 pobj_list_foreach.3 pobj_list_foreach_reverse.3 \
-		   pobj_list_insert_head.3 pobj_list_insert_tail.3 pobj_list_insert_after.3 pobj_list_insert_before.3 pobj_list_insert_new_head.3 pobj_list_insert_new_tail.3 \
-		   pobj_list_insert_new_after.3 pobj_list_insert_new_before.3 pobj_list_remove.3 pobj_list_remove_free.3 \
-		   pobj_list_move_element_head.3 pobj_list_move_element_tail.3 pobj_list_move_element_after.3 pobj_list_move_element_before.3 \
-		   pmemobj_next.3 pobj_first_type_num.3 pobj_first.3 pobj_next_type_num.3 pobj_next.3 pobj_foreach.3 pobj_foreach_safe.3 pobj_foreach_type.3 pobj_foreach_safe_type.3 \
-		   pmemobj_root_construct.3 pobj_root.3 pmemobj_root_size.3 \
-		   pmemobj_check_version.3 pmemobj_check.3 pmemobj_errormsg.3 pmemobj_set_funcs.3 \
-		   pmemobj_reserve.3 pmemobj_xreserve.3 pmemobj_defer_free.3 pmemobj_set_value.3 pmemobj_publish.3 pmemobj_tx_publish.3 pmemobj_cancel.3 pobj_reserve_new.3 pobj_reserve_alloc.3 pobj_xreserve_new.3 pobj_xreserve_alloc.3
-
-
-MANPAGES_BUILDDIR = generated
-=======
->>>>>>> f39453ae
 MANPAGES_WEBDIR_LINUX = web_linux
 MANPAGES_WEBDIR_WINDOWS = web_windows
 
@@ -186,16 +125,10 @@
 MANPAGES_3_MD += librpmem/rpmem_create.3.md
 MANPAGES_3_MD += librpmem/rpmem_persist.3.md
 MANPAGES_1_MD += rpmemd/rpmemd.1.md
-<<<<<<< HEAD
-MANPAGES_3_DUMMY += rpmem_open.3 rpmem_set_attr.3 rpmem_close.3 \
-		    rpmem_read.3 rpmem_remove.3 rpmem_check_version.3 \
-		    rpmem_errormsg.3 rpmem_deep_persist.3 rpmem_flush.3 \
-		    rpmem_drain.3
-=======
 MANPAGES_3_DUMMY += librpmem/rpmem_open.3 librpmem/rpmem_set_attr.3 librpmem/rpmem_close.3 \
 		    librpmem/rpmem_read.3 librpmem/rpmem_remove.3 librpmem/rpmem_check_version.3 \
-		    librpmem/rpmem_errormsg.3 librpmem/rpmem_deep_persist.3
->>>>>>> f39453ae
+		    librpmem/rpmem_errormsg.3 librpmem/rpmem_deep_persist.3 librpmem/rpmem_flush.3 \
+		    librpmem/rpmem_drain.3
 endif
 
 ifeq ($(NDCTL_ENABLE),y)
