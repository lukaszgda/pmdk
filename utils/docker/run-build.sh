--- conflicted
+++ resolved
@@ -1,10 +1,6 @@
 #!/usr/bin/env bash
 #
-<<<<<<< HEAD
 # Copyright 2016-2019, Intel Corporation
-=======
-# Copyright 2016-2018, Intel Corporation
->>>>>>> 0bb20d09
 #
 # Redistribution and use in source and binary forms, with or without
 # modification, are permitted provided that the following conditions
