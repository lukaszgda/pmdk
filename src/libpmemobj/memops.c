--- conflicted
+++ resolved
@@ -811,7 +811,6 @@
 	ASSERTeq(ctx->in_progress, 1);
 	ctx->in_progress = 0;
 
-<<<<<<< HEAD
 	/*
 	 * Cleanup of the ulogs is only necessary when either any user logs
 	 * has been appended, so now it needs to be removed, or the log has
@@ -824,11 +823,8 @@
 		cleanup = 1;
 	}
 
-	if (ctx->type == LOG_TYPE_REDO && ctx->pshadow_ops.offset != 0) {
-=======
 	if (ctx->type == LOG_TYPE_REDO && (ctx->pshadow_ops.offset != 0 ||
 	    ctx->transient_ops.offset != 0)) {
->>>>>>> 26135d2e
 		operation_process(ctx);
 		cleanup = 1;
 	}
