// SPDX-License-Identifier: BSD-3-Clause
/* Copyright 2015-2020, Intel Corporation */

/*
 * heap.c -- heap implementation
 */

#include <errno.h>
#include <unistd.h>
#include <string.h>
#include <float.h>

#include "queue.h"
#include "heap.h"
#include "out.h"
#include "util.h"
#include "sys_util.h"
#include "valgrind_internal.h"
#include "recycler.h"
#include "container_ravl.h"
#include "container_seglists.h"
#include "alloc_class.h"
#include "os_thread.h"
#include "set.h"

#define MAX_RUN_LOCKS MAX_CHUNK
#define MAX_RUN_LOCKS_VG 1024 /* avoid perf issues /w drd */

/*
 * This is the value by which the heap might grow once we hit an OOM.
 */
#define HEAP_DEFAULT_GROW_SIZE (1 << 27) /* 128 megabytes */
#define MAX_DEFAULT_ARENAS (1 << 10) /* 1024 arenas */

struct arenas {
	VEC(, struct arena *) vec;
	size_t nactive;

	/*
	 * When nesting with other locks, this one must be acquired first,
	 * prior to locking any buckets or memory blocks.
	 */
	os_mutex_t lock;

	/* stores a pointer to one of the arenas */
	os_tls_key_t thread;
};

/*
 * Arenas store the collection of buckets for allocation classes.
 * Each thread is assigned an arena on its first allocator operation
 * if arena is set to auto.
 */
struct arena {
	/* one bucket per allocation class */
	struct bucket *buckets[MAX_ALLOCATION_CLASSES];

	/*
	 * Decides whether the arena can be
	 * automatically assigned to a thread.
	 */
	int automatic;
	size_t nthreads;
	struct arenas *arenas;
};

struct heap_rt {
	struct alloc_class_collection *alloc_classes;

	/* DON'T use these two variable directly! */
	struct bucket *default_bucket;

	struct arenas arenas;

	struct recycler *recyclers[MAX_ALLOCATION_CLASSES];

	os_mutex_t run_locks[MAX_RUN_LOCKS];
	unsigned nlocks;

	unsigned nzones;
	unsigned zones_exhausted;
};

/*
 * heap_arenas_init - (internal) initialize generic arenas info
 */
static int
heap_arenas_init(struct arenas *arenas)
{
	util_mutex_init(&arenas->lock);
	VEC_INIT(&arenas->vec);
	arenas->nactive = 0;

	if (VEC_RESERVE(&arenas->vec, MAX_DEFAULT_ARENAS) == -1)
		return -1;
	return 0;
}

/*
 * heap_arenas_fini - (internal) destroy generic arenas info
 */
static void
heap_arenas_fini(struct arenas *arenas)
{
	util_mutex_destroy(&arenas->lock);
	VEC_DELETE(&arenas->vec);
}

/*
 * heap_alloc_classes -- returns the allocation classes collection
 */
struct alloc_class_collection *
heap_alloc_classes(struct palloc_heap *heap)
{
	return heap->rt ? heap->rt->alloc_classes : NULL;
}

/*
 * heap_arena_delete -- (internal) destroys arena instance
 */
static void
heap_arena_delete(struct arena *arena)
{
	for (int i = 0; i < MAX_ALLOCATION_CLASSES; ++i)
		if (arena->buckets[i] != NULL)
			bucket_delete(arena->buckets[i]);
	Free(arena);
}

/*
 * heap_arena_new -- (internal) initializes arena instance
 */
static struct arena *
heap_arena_new(struct palloc_heap *heap, int automatic)
{
	struct heap_rt *rt = heap->rt;

	struct arena *arena = Zalloc(sizeof(struct arena));
	if (arena == NULL) {
		ERR("!heap: arena malloc error");
		return NULL;
	}
	arena->nthreads = 0;
	arena->automatic = automatic;
	arena->arenas = &heap->rt->arenas;

	COMPILE_ERROR_ON(MAX_ALLOCATION_CLASSES > UINT8_MAX);
	for (uint8_t i = 0; i < MAX_ALLOCATION_CLASSES; ++i) {
		struct alloc_class *ac =
			alloc_class_by_id(rt->alloc_classes, i);
		if (ac != NULL) {
			arena->buckets[i] =
				bucket_new(container_new_seglists(heap), ac);
			if (arena->buckets[i] == NULL)
				goto error_bucket_create;
		} else {
			arena->buckets[i] = NULL;
		}
	}

	return arena;

error_bucket_create:
	heap_arena_delete(arena);
	return NULL;
}

/*
 * heap_get_best_class -- returns the alloc class that best fits the
 *	requested size
 */
struct alloc_class *
heap_get_best_class(struct palloc_heap *heap, size_t size)
{
	return alloc_class_by_alloc_size(heap->rt->alloc_classes, size);
}

/*
 * heap_arena_thread_detach -- detaches arena from the current thread
 *
 * Must be called with arenas lock taken.
 */
static void
heap_arena_thread_detach(struct arena *a)
{
	/*
	 * Even though this is under a lock, nactive variable can also be read
	 * concurrently from the recycler (without the arenas lock).
	 * That's why we are using an atomic operation.
	 */
	if ((--a->nthreads) == 0)
		util_fetch_and_sub64(&a->arenas->nactive, 1);
}

/*
 * heap_arena_thread_attach -- assign arena to the current thread
 *
 * Must be called with arenas lock taken.
 */
static void
heap_arena_thread_attach(struct palloc_heap *heap, struct arena *a)
{
	struct heap_rt *h = heap->rt;

	struct arena *thread_arena = os_tls_get(h->arenas.thread);
	if (thread_arena)
		heap_arena_thread_detach(thread_arena);

	ASSERTne(a, NULL);

	/*
	 * Even though this is under a lock, nactive variable can also be read
	 * concurrently from the recycler (without the arenas lock).
	 * That's why we are using an atomic operation.
	 */
	if ((a->nthreads++) == 0)
		util_fetch_and_add64(&a->arenas->nactive, 1);

	os_tls_set(h->arenas.thread, a);
}

/*
 * heap_thread_arena_destructor -- (internal) removes arena thread assignment
 */
static void
heap_thread_arena_destructor(void *arg)
{
	struct arena *a = arg;
	os_mutex_lock(&a->arenas->lock);
	heap_arena_thread_detach(a);
	os_mutex_unlock(&a->arenas->lock);
}

/*
 * heap_get_arena_by_id -- returns arena by id
 *
 * Must be called with arenas lock taken.
 */
static struct arena *
heap_get_arena_by_id(struct palloc_heap *heap, unsigned arena_id)
{
	return VEC_ARR(&heap->rt->arenas.vec)[arena_id - 1];
}

/*
 * heap_thread_arena_assign -- (internal) assigns the least used arena
 *	to current thread
 *
 * To avoid complexities with regards to races in the search for the least
 * used arena, a lock is used, but the nthreads counter of the arena is still
 * bumped using atomic instruction because it can happen in parallel to a
 * destructor of a thread, which also touches that variable.
 */
static struct arena *
heap_thread_arena_assign(struct palloc_heap *heap)
{
	util_mutex_lock(&heap->rt->arenas.lock);

	struct arena *least_used = NULL;

	ASSERTne(VEC_SIZE(&heap->rt->arenas.vec), 0);

	struct arena *a;
	VEC_FOREACH(a, &heap->rt->arenas.vec) {
		if (!a->automatic)
			continue;
		if (least_used == NULL ||
			a->nthreads < least_used->nthreads)
			least_used = a;
	}

	LOG(4, "assigning %p arena to current thread", least_used);

	/* at least one automatic arena must exist */
	ASSERTne(least_used, NULL);
	heap_arena_thread_attach(heap, least_used);

	util_mutex_unlock(&heap->rt->arenas.lock);

	return least_used;
}

/*
 * heap_thread_arena -- (internal) returns the arena assigned to the current
 *	thread
 */
static struct arena *
heap_thread_arena(struct palloc_heap *heap)
{
	struct arena *a;
	if ((a = os_tls_get(heap->rt->arenas.thread)) == NULL)
		a = heap_thread_arena_assign(heap);

	return a;
}

/*
 * heap_get_thread_arena_id -- returns the arena id assigned to the current
 *	thread
 */
unsigned
heap_get_thread_arena_id(struct palloc_heap *heap)
{
	unsigned arena_id = 1;
	struct arena *arenap = heap_thread_arena(heap);
	struct arena *arenav;
	struct heap_rt *rt = heap->rt;

	util_mutex_lock(&rt->arenas.lock);
	VEC_FOREACH(arenav, &heap->rt->arenas.vec) {
		if (arenav == arenap) {
			util_mutex_unlock(&rt->arenas.lock);
			return arena_id;
		}
		arena_id++;
	}

	util_mutex_unlock(&rt->arenas.lock);
	ASSERT(0);
	return arena_id;
}

/*
 * heap_bucket_acquire -- fetches by arena or by id a bucket exclusive
 * for the thread until heap_bucket_release is called
 */
struct bucket *
heap_bucket_acquire(struct palloc_heap *heap, uint8_t class_id,
		uint16_t arena_id)
{
	struct heap_rt *rt = heap->rt;
	struct bucket *b;

	if (class_id == DEFAULT_ALLOC_CLASS_ID) {
		b = rt->default_bucket;
		goto out;
	}

	if (arena_id == HEAP_ARENA_PER_THREAD) {
		struct arena *arena = heap_thread_arena(heap);
		ASSERTne(arena->buckets, NULL);
		b = arena->buckets[class_id];
	} else {
		b = (VEC_ARR(&heap->rt->arenas.vec)
			[arena_id - 1])->buckets[class_id];
	}

out:
	util_mutex_lock(&b->lock);

	return b;
}

/*
 * heap_bucket_release -- puts the bucket back into the heap
 */
void
heap_bucket_release(struct palloc_heap *heap, struct bucket *b)
{
	util_mutex_unlock(&b->lock);
}

/*
 * heap_get_run_lock -- returns the lock associated with memory block
 */
os_mutex_t *
heap_get_run_lock(struct palloc_heap *heap, uint32_t chunk_id)
{
	return &heap->rt->run_locks[chunk_id % heap->rt->nlocks];
}

/*
 * heap_max_zone -- (internal) calculates how many zones can the heap fit
 */
static unsigned
heap_max_zone(size_t size)
{
	unsigned max_zone = 0;
	size -= sizeof(struct heap_header);

	while (size >= ZONE_MIN_SIZE) {
		max_zone++;
		size -= size <= ZONE_MAX_SIZE ? size : ZONE_MAX_SIZE;
	}

	return max_zone;
}

/*
 * zone_calc_size_idx -- (internal) calculates zone size index
 */
static uint32_t
zone_calc_size_idx(uint32_t zone_id, unsigned max_zone, size_t heap_size)
{
	ASSERT(max_zone > 0);
	if (zone_id < max_zone - 1)
		return MAX_CHUNK;

	ASSERT(heap_size >= zone_id * ZONE_MAX_SIZE);
	size_t zone_raw_size = heap_size - zone_id * ZONE_MAX_SIZE;

	ASSERT(zone_raw_size >= (sizeof(struct zone_header) +
			sizeof(struct chunk_header) * MAX_CHUNK) +
			sizeof(struct heap_header));
	zone_raw_size -= sizeof(struct zone_header) +
		sizeof(struct chunk_header) * MAX_CHUNK +
		sizeof(struct heap_header);

	size_t zone_size_idx = zone_raw_size / CHUNKSIZE;
	ASSERT(zone_size_idx <= UINT32_MAX);

	return (uint32_t)zone_size_idx;
}

/*
 * heap_zone_init -- (internal) writes zone's first chunk and header
 */
static void
heap_zone_init(struct palloc_heap *heap, uint32_t zone_id,
	uint32_t first_chunk_id)
{
	struct zone *z = ZID_TO_ZONE(heap->layout, zone_id);
	uint32_t size_idx = zone_calc_size_idx(zone_id, heap->rt->nzones,
			*heap->sizep);

	ASSERT(size_idx > first_chunk_id);
	memblock_huge_init(heap, first_chunk_id, zone_id,
		size_idx - first_chunk_id);

	struct zone_header nhdr = {
		.size_idx = size_idx,
		.magic = ZONE_HEADER_MAGIC,
	};
	z->header = nhdr; /* write the entire header (8 bytes) at once */
	pmemops_persist(&heap->p_ops, &z->header, sizeof(z->header));
}

/*
 * heap_memblock_insert_block -- (internal) bucket insert wrapper for callbacks
 */
static int
heap_memblock_insert_block(const struct memory_block *m, void *b)
{
	return bucket_insert_block(b, m);
}

/*
 * heap_run_create -- (internal) initializes a new run on an existing free chunk
 */
static int
heap_run_create(struct palloc_heap *heap, struct bucket *b,
	struct memory_block *m)
{
	*m = memblock_run_init(heap, m->chunk_id, m->zone_id, &b->aclass->rdsc);

	if (m->m_ops->iterate_free(m, heap_memblock_insert_block, b) != 0) {
		b->c_ops->rm_all(b->container);
		return -1;
	}

	STATS_INC(heap->stats, transient, heap_run_active,
		m->size_idx * CHUNKSIZE);

	return 0;
}

/*
 * heap_run_reuse -- (internal) reuses existing run
 */
static int
heap_run_reuse(struct palloc_heap *heap, struct bucket *b,
	const struct memory_block *m)
{
	int ret = 0;

	ASSERTeq(m->type, MEMORY_BLOCK_RUN);
	os_mutex_t *lock = m->m_ops->get_lock(m);

	util_mutex_lock(lock);

	ret = m->m_ops->iterate_free(m, heap_memblock_insert_block, b);

	util_mutex_unlock(lock);

	if (ret == 0) {
		b->active_memory_block->m = *m;
		b->active_memory_block->bucket = b;
		b->is_active = 1;
		util_fetch_and_add64(&b->active_memory_block->nresv, 1);
	} else {
		b->c_ops->rm_all(b->container);
	}

	return ret;
}

/*
 * heap_free_chunk_reuse -- reuses existing free chunk
 */
int
heap_free_chunk_reuse(struct palloc_heap *heap,
	struct bucket *bucket,
	struct memory_block *m)
{
	/*
	 * Perform coalescing just in case there
	 * are any neighboring free chunks.
	 */
	struct memory_block nm = heap_coalesce_huge(heap, bucket, m);
	if (nm.size_idx != m->size_idx) {
		m->m_ops->prep_hdr(&nm, MEMBLOCK_FREE, NULL);
	}

	*m = nm;

	return bucket_insert_block(bucket, m);
}

/*
 * heap_run_into_free_chunk -- (internal) creates a new free chunk in place of
 *	a run.
 */
static void
heap_run_into_free_chunk(struct palloc_heap *heap,
	struct bucket *bucket,
	struct memory_block *m)
{
	struct chunk_header *hdr = heap_get_chunk_hdr(heap, m);

	m->block_off = 0;
	m->size_idx = hdr->size_idx;

	STATS_SUB(heap->stats, transient, heap_run_active,
		m->size_idx * CHUNKSIZE);

	/*
	 * The only thing this could race with is heap_memblock_on_free()
	 * because that function is called after processing the operation,
	 * which means that a different thread might immediately call this
	 * function if the free() made the run empty.
	 * We could forgo this lock if it weren't for helgrind which needs it
	 * to establish happens-before relation for the chunk metadata.
	 */
	os_mutex_t *lock = m->m_ops->get_lock(m);
	util_mutex_lock(lock);

	*m = memblock_huge_init(heap, m->chunk_id, m->zone_id, m->size_idx);

	heap_free_chunk_reuse(heap, bucket, m);

	util_mutex_unlock(lock);
}

/*
 * heap_reclaim_run -- checks the run for available memory if unclaimed.
 *
 * Returns 1 if reclaimed chunk, 0 otherwise.
 */
static int
heap_reclaim_run(struct palloc_heap *heap, struct memory_block *m, int startup)
{
	struct chunk_run *run = heap_get_chunk_run(heap, m);
	struct chunk_header *hdr = heap_get_chunk_hdr(heap, m);

	struct alloc_class *c = alloc_class_by_run(
		heap->rt->alloc_classes,
		run->hdr.block_size, hdr->flags, m->size_idx);

	struct recycler_element e = recycler_element_new(heap, m);
	if (c == NULL) {
		uint32_t size_idx = m->size_idx;
		struct run_bitmap b;
		m->m_ops->get_bitmap(m, &b);

		ASSERTeq(size_idx, m->size_idx);

		return e.free_space == b.nbits;
	}

	if (e.free_space == c->rdsc.nallocs)
		return 1;

	if (startup) {
		STATS_INC(heap->stats, transient, heap_run_active,
			m->size_idx * CHUNKSIZE);
		STATS_INC(heap->stats, transient, heap_run_allocated,
<<<<<<< HEAD
			c->rdsc.nallocs - e.free_space);
=======
			(c->run.nallocs - e.free_space) * run->hdr.block_size);
>>>>>>> 7dd3da05
	}

	if (recycler_put(heap->rt->recyclers[c->id], m, e) < 0)
		ERR("lost runtime tracking info of %u run due to OOM", c->id);

	return 0;
}

/*
 * heap_reclaim_zone_garbage -- (internal) creates volatile state of unused runs
 */
static void
heap_reclaim_zone_garbage(struct palloc_heap *heap, struct bucket *bucket,
	uint32_t zone_id)
{
	struct zone *z = ZID_TO_ZONE(heap->layout, zone_id);

	for (uint32_t i = 0; i < z->header.size_idx; ) {
		struct chunk_header *hdr = &z->chunk_headers[i];
		ASSERT(hdr->size_idx != 0);

		struct memory_block m = MEMORY_BLOCK_NONE;
		m.zone_id = zone_id;
		m.chunk_id = i;
		m.size_idx = hdr->size_idx;

		memblock_rebuild_state(heap, &m);
		m.m_ops->reinit_chunk(&m);

		switch (hdr->type) {
			case CHUNK_TYPE_RUN:
				if (heap_reclaim_run(heap, &m, 1) != 0)
					heap_run_into_free_chunk(heap, bucket,
						&m);
				break;
			case CHUNK_TYPE_FREE:
				heap_free_chunk_reuse(heap, bucket, &m);
				break;
			case CHUNK_TYPE_USED:
				break;
			default:
				ASSERT(0);
		}

		i = m.chunk_id + m.size_idx; /* hdr might have changed */
	}
}

/*
 * heap_populate_bucket -- (internal) creates volatile state of memory blocks
 */
static int
heap_populate_bucket(struct palloc_heap *heap, struct bucket *bucket)
{
	struct heap_rt *h = heap->rt;

	/* at this point we are sure that there's no more memory in the heap */
	if (h->zones_exhausted == h->nzones)
		return ENOMEM;

	uint32_t zone_id = h->zones_exhausted++;
	struct zone *z = ZID_TO_ZONE(heap->layout, zone_id);

	/* ignore zone and chunk headers */
	VALGRIND_ADD_TO_GLOBAL_TX_IGNORE(z, sizeof(z->header) +
		sizeof(z->chunk_headers));

	if (z->header.magic != ZONE_HEADER_MAGIC)
		heap_zone_init(heap, zone_id, 0);

	heap_reclaim_zone_garbage(heap, bucket, zone_id);

	/*
	 * It doesn't matter that this function might not have found any
	 * free blocks because there is still potential that subsequent calls
	 * will find something in later zones.
	 */
	return 0;
}

/*
 * heap_recycle_unused -- recalculate scores in the recycler and turn any
 *	empty runs into free chunks
 *
 * If force is not set, this function might effectively be a noop if not enough
 * of space was freed.
 */
static int
heap_recycle_unused(struct palloc_heap *heap, struct recycler *recycler,
	struct bucket *defb, int force)
{
	struct empty_runs r = recycler_recalc(recycler, force);
	if (VEC_SIZE(&r) == 0)
		return ENOMEM;

	struct bucket *nb = defb == NULL ? heap_bucket_acquire(heap,
		DEFAULT_ALLOC_CLASS_ID, HEAP_ARENA_PER_THREAD) : NULL;

	ASSERT(defb != NULL || nb != NULL);

	struct memory_block *nm;
	VEC_FOREACH_BY_PTR(nm, &r) {
		heap_run_into_free_chunk(heap, defb ? defb : nb, nm);
	}

	if (nb != NULL)
		heap_bucket_release(heap, nb);

	VEC_DELETE(&r);

	return 0;
}

/*
 * heap_reclaim_garbage -- (internal) creates volatile state of unused runs
 */
static int
heap_reclaim_garbage(struct palloc_heap *heap, struct bucket *bucket)
{
	int ret = ENOMEM;
	struct recycler *r;
	for (size_t i = 0; i < MAX_ALLOCATION_CLASSES; ++i) {
		if ((r = heap->rt->recyclers[i]) == NULL)
			continue;

		if (heap_recycle_unused(heap, r, bucket, 1) == 0)
			ret = 0;
	}

	return ret;
}

/*
 * heap_ensure_huge_bucket_filled --
 *	(internal) refills the default bucket if needed
 */
static int
heap_ensure_huge_bucket_filled(struct palloc_heap *heap, struct bucket *bucket)
{
	if (heap_reclaim_garbage(heap, bucket) == 0)
		return 0;

	if (heap_populate_bucket(heap, bucket) == 0)
		return 0;

	int extend;
	if ((extend = heap_extend(heap, bucket, heap->growsize)) < 0)
		return ENOMEM;

	if (extend == 1)
		return 0;

	/*
	 * Extending the pool does not automatically add the chunks into the
	 * runtime state of the bucket - we need to traverse the new zone if
	 * it was created.
	 */
	if (heap_populate_bucket(heap, bucket) == 0)
		return 0;

	return ENOMEM;
}

/*
 * heap_bucket_deref_active -- detaches active blocks from the bucket
 */
static int
heap_bucket_deref_active(struct palloc_heap *heap, struct bucket *b)
{
	/* get rid of the active block in the bucket */
	struct memory_block_reserved **active = &b->active_memory_block;

	if (b->is_active) {
		b->c_ops->rm_all(b->container);
		if (util_fetch_and_sub64(&(*active)->nresv, 1) == 1) {
			VALGRIND_ANNOTATE_HAPPENS_AFTER(&(*active)->nresv);
			heap_discard_run(heap, &(*active)->m);
		} else {
			VALGRIND_ANNOTATE_HAPPENS_BEFORE(&(*active)->nresv);
			*active = NULL;
		}
		b->is_active = 0;
	}

	if (*active == NULL) {
		*active = Zalloc(sizeof(struct memory_block_reserved));
		if (*active == NULL)
			return -1;
	}

	return 0;
}

/*
 * heap_force_recycle -- detaches all memory from arenas, and forces global
 *	recycling of all memory blocks
 */
void
heap_force_recycle(struct palloc_heap *heap)
{
	util_mutex_lock(&heap->rt->arenas.lock);
	struct arena *arenap;
	VEC_FOREACH(arenap, &heap->rt->arenas.vec) {
		for (int i = 0; i < MAX_ALLOCATION_CLASSES; ++i) {
			struct bucket *b = arenap->buckets[i];
			if (b == NULL)
				continue;
			util_mutex_lock(&b->lock);
			/*
			 * There's no need to check if this fails, as that
			 * will not prevent progress in this function.
			 */
			heap_bucket_deref_active(heap, b);
			util_mutex_unlock(&b->lock);
		}
	}
	util_mutex_unlock(&heap->rt->arenas.lock);
	heap_reclaim_garbage(heap, NULL);
}

/*
 * heap_reuse_from_recycler -- (internal) try reusing runs that are currently
 *	in the recycler
 */
static int
heap_reuse_from_recycler(struct palloc_heap *heap,
	struct bucket *b, uint32_t units, int force)
{
	struct memory_block m = MEMORY_BLOCK_NONE;
	m.size_idx = units;

	struct recycler *r = heap->rt->recyclers[b->aclass->id];
	if (!force && recycler_get(r, &m) == 0)
		return heap_run_reuse(heap, b, &m);

	heap_recycle_unused(heap, r, NULL, force);

	if (recycler_get(r, &m) == 0)
		return heap_run_reuse(heap, b, &m);

	return ENOMEM;
}

/*
 * heap_discard_run -- puts the memory block back into the global heap.
 */
void
heap_discard_run(struct palloc_heap *heap, struct memory_block *m)
{
	if (heap_reclaim_run(heap, m, 0)) {
		struct bucket *defb =
			heap_bucket_acquire(heap,
			DEFAULT_ALLOC_CLASS_ID, 0);

		heap_run_into_free_chunk(heap, defb, m);

		heap_bucket_release(heap, defb);
	}
}

/*
 * heap_ensure_run_bucket_filled -- (internal) refills the bucket if needed
 */
static int
heap_ensure_run_bucket_filled(struct palloc_heap *heap, struct bucket *b,
	uint32_t units)
{
	ASSERTeq(b->aclass->type, CLASS_RUN);
	int ret = 0;

	if (heap_bucket_deref_active(heap, b) != 0)
		return ENOMEM;

	if (heap_reuse_from_recycler(heap, b, units, 0) == 0)
		goto out;

	/* search in the next zone before attempting to create a new run */
	struct bucket *defb = heap_bucket_acquire(heap,
		DEFAULT_ALLOC_CLASS_ID,
		HEAP_ARENA_PER_THREAD);
	heap_populate_bucket(heap, defb);
	heap_bucket_release(heap, defb);

	if (heap_reuse_from_recycler(heap, b, units, 0) == 0)
		goto out;

	struct memory_block m = MEMORY_BLOCK_NONE;
	m.size_idx = b->aclass->rdsc.size_idx;

	defb = heap_bucket_acquire(heap,
		DEFAULT_ALLOC_CLASS_ID,
		HEAP_ARENA_PER_THREAD);
	/* cannot reuse an existing run, create a new one */
	if (heap_get_bestfit_block(heap, defb, &m) == 0) {
		ASSERTeq(m.block_off, 0);
		if (heap_run_create(heap, b, &m) != 0) {
			heap_bucket_release(heap, defb);
			return ENOMEM;
		}

		b->active_memory_block->m = m;
		b->is_active = 1;
		b->active_memory_block->bucket = b;
		util_fetch_and_add64(&b->active_memory_block->nresv, 1);

		heap_bucket_release(heap, defb);

		goto out;
	}
	heap_bucket_release(heap, defb);

	if (heap_reuse_from_recycler(heap, b, units, 0) == 0)
		goto out;

	ret = ENOMEM;
out:

	return ret;
}

/*
 * heap_memblock_on_free -- bookkeeping actions executed at every free of a
 *	block
 */
void
heap_memblock_on_free(struct palloc_heap *heap, const struct memory_block *m)
{
	if (m->type != MEMORY_BLOCK_RUN)
		return;

	struct chunk_header *hdr = heap_get_chunk_hdr(heap, m);
	struct chunk_run *run = heap_get_chunk_run(heap, m);

	ASSERTeq(hdr->type, CHUNK_TYPE_RUN);

	struct alloc_class *c = alloc_class_by_run(
		heap->rt->alloc_classes,
		run->hdr.block_size, hdr->flags, hdr->size_idx);

	if (c == NULL)
		return;

	recycler_inc_unaccounted(heap->rt->recyclers[c->id], m);
}

/*
 * heap_split_block -- (internal) splits unused part of the memory block
 */
static void
heap_split_block(struct palloc_heap *heap, struct bucket *b,
		struct memory_block *m, uint32_t units)
{
	ASSERT(units <= UINT16_MAX);
	ASSERT(units > 0);

	if (b->aclass->type == CLASS_RUN) {
		ASSERT((uint64_t)m->block_off + (uint64_t)units <= UINT32_MAX);
		struct memory_block r = {m->chunk_id, m->zone_id,
			m->size_idx - units, (uint32_t)(m->block_off + units),
			NULL, NULL, 0, 0, NULL};
		memblock_rebuild_state(heap, &r);
		if (bucket_insert_block(b, &r) != 0)
			LOG(2,
				"failed to allocate memory block runtime tracking info");
	} else {
		uint32_t new_chunk_id = m->chunk_id + units;
		uint32_t new_size_idx = m->size_idx - units;

		*m = memblock_huge_init(heap, m->chunk_id, m->zone_id, units);

		struct memory_block n = memblock_huge_init(heap,
			new_chunk_id, m->zone_id, new_size_idx);

		if (bucket_insert_block(b, &n) != 0)
			LOG(2,
				"failed to allocate memory block runtime tracking info");
	}

	m->size_idx = units;
}

/*
 * heap_get_bestfit_block --
 *	extracts a memory block of equal size index
 */
int
heap_get_bestfit_block(struct palloc_heap *heap, struct bucket *b,
	struct memory_block *m)
{
	uint32_t units = m->size_idx;

	while (b->c_ops->get_rm_bestfit(b->container, m) != 0) {
		if (b->aclass->type == CLASS_HUGE) {
			if (heap_ensure_huge_bucket_filled(heap, b) != 0)
				return ENOMEM;
		} else {
			if (heap_ensure_run_bucket_filled(heap, b, units) != 0)
				return ENOMEM;
		}
	}

	ASSERT(m->size_idx >= units);

	if (units != m->size_idx)
		heap_split_block(heap, b, m, units);

	m->m_ops->ensure_header_type(m, b->aclass->header_type);
	m->header_type = b->aclass->header_type;

	return 0;
}

/*
 * heap_get_adjacent_free_block -- locates adjacent free memory block in heap
 */
static int
heap_get_adjacent_free_block(struct palloc_heap *heap,
	const struct memory_block *in, struct memory_block *out, int prev)
{
	struct zone *z = ZID_TO_ZONE(heap->layout, in->zone_id);
	struct chunk_header *hdr = &z->chunk_headers[in->chunk_id];
	out->zone_id = in->zone_id;

	if (prev) {
		if (in->chunk_id == 0)
			return ENOENT;

		struct chunk_header *prev_hdr =
			&z->chunk_headers[in->chunk_id - 1];
		out->chunk_id = in->chunk_id - prev_hdr->size_idx;

		if (z->chunk_headers[out->chunk_id].type != CHUNK_TYPE_FREE)
			return ENOENT;

		out->size_idx = z->chunk_headers[out->chunk_id].size_idx;
	} else { /* next */
		if (in->chunk_id + hdr->size_idx == z->header.size_idx)
			return ENOENT;

		out->chunk_id = in->chunk_id + hdr->size_idx;

		if (z->chunk_headers[out->chunk_id].type != CHUNK_TYPE_FREE)
			return ENOENT;

		out->size_idx = z->chunk_headers[out->chunk_id].size_idx;
	}
	memblock_rebuild_state(heap, out);

	return 0;
}

/*
 * heap_coalesce -- (internal) merges adjacent memory blocks
 */
static struct memory_block
heap_coalesce(struct palloc_heap *heap,
	const struct memory_block *blocks[], int n)
{
	struct memory_block ret = MEMORY_BLOCK_NONE;

	const struct memory_block *b = NULL;
	ret.size_idx = 0;
	for (int i = 0; i < n; ++i) {
		if (blocks[i] == NULL)
			continue;
		b = b ? b : blocks[i];
		ret.size_idx += blocks[i] ? blocks[i]->size_idx : 0;
	}

	ASSERTne(b, NULL);

	ret.chunk_id = b->chunk_id;
	ret.zone_id = b->zone_id;
	ret.block_off = b->block_off;
	memblock_rebuild_state(heap, &ret);

	return ret;
}

/*
 * heap_coalesce_huge -- finds neighbours of a huge block, removes them from the
 *	volatile state and returns the resulting block
 */
struct memory_block
heap_coalesce_huge(struct palloc_heap *heap, struct bucket *b,
	const struct memory_block *m)
{
	const struct memory_block *blocks[3] = {NULL, m, NULL};

	struct memory_block prev = MEMORY_BLOCK_NONE;
	if (heap_get_adjacent_free_block(heap, m, &prev, 1) == 0 &&
		b->c_ops->get_rm_exact(b->container, &prev) == 0) {
		blocks[0] = &prev;
	}

	struct memory_block next = MEMORY_BLOCK_NONE;
	if (heap_get_adjacent_free_block(heap, m, &next, 0) == 0 &&
		b->c_ops->get_rm_exact(b->container, &next) == 0) {
		blocks[2] = &next;
	}

	return heap_coalesce(heap, blocks, 3);
}

/*
 * heap_end -- returns first address after heap
 */
void *
heap_end(struct palloc_heap *h)
{
	ASSERT(h->rt->nzones > 0);

	struct zone *last_zone = ZID_TO_ZONE(h->layout, h->rt->nzones - 1);

	return &last_zone->chunks[last_zone->header.size_idx];
}

/*
 * heap_arena_create -- create a new arena, push it to the vector
 * and return new arena id or -1 on failure
 */
int
heap_arena_create(struct palloc_heap *heap)
{
	struct heap_rt *h = heap->rt;

	struct arena *arena = heap_arena_new(heap, 0);
	if (arena == NULL)
		return -1;

	util_mutex_lock(&h->arenas.lock);

	if (VEC_PUSH_BACK(&h->arenas.vec, arena))
		goto err_push_back;

	int ret = (int)VEC_SIZE(&h->arenas.vec);
	util_mutex_unlock(&h->arenas.lock);

	return ret;

err_push_back:
	util_mutex_unlock(&h->arenas.lock);
	heap_arena_delete(arena);
	return -1;
}

/*
 * heap_get_narenas_total -- returns the number of all arenas in the heap
 */
unsigned
heap_get_narenas_total(struct palloc_heap *heap)
{
	struct heap_rt *h = heap->rt;

	util_mutex_lock(&h->arenas.lock);
	unsigned total = (unsigned)VEC_SIZE(&h->arenas.vec);
	util_mutex_unlock(&h->arenas.lock);

	return total;
}

/*
 * heap_get_narenas_max -- returns the max number of arenas
 */
unsigned
heap_get_narenas_max(struct palloc_heap *heap)
{
	struct heap_rt *h = heap->rt;

	util_mutex_lock(&h->arenas.lock);
	unsigned max = (unsigned)VEC_CAPACITY(&h->arenas.vec);
	util_mutex_unlock(&h->arenas.lock);

	return max;
}

/*
 * heap_set_narenas_max -- change the max number of arenas
 */
int
heap_set_narenas_max(struct palloc_heap *heap, unsigned size)
{
	struct heap_rt *h = heap->rt;
	int ret = -1;

	util_mutex_lock(&h->arenas.lock);
	unsigned capacity = (unsigned)VEC_CAPACITY(&h->arenas.vec);
	if (size < capacity) {
		LOG(2, "cannot decrease max number of arenas");
		goto out;
	} else if (size == capacity) {
		ret = 0;
		goto out;
	}

	ret = VEC_RESERVE(&h->arenas.vec, size);

out:
	util_mutex_unlock(&h->arenas.lock);
	return ret;
}

/*
 * heap_get_narenas_auto -- returns the number of all automatic arenas
 */
unsigned
heap_get_narenas_auto(struct palloc_heap *heap)
{
	struct heap_rt *h = heap->rt;
	struct arena *arena;
	unsigned narenas = 0;

	util_mutex_lock(&h->arenas.lock);

	VEC_FOREACH(arena, &h->arenas.vec) {
		if (arena->automatic)
			narenas++;
	}

	util_mutex_unlock(&h->arenas.lock);

	return narenas;
}

/*
 * heap_get_arena_buckets -- returns a pointer to buckets from the arena
 */
struct bucket **
heap_get_arena_buckets(struct palloc_heap *heap, unsigned arena_id)
{
	util_mutex_lock(&heap->rt->arenas.lock);
	struct arena *a = heap_get_arena_by_id(heap, arena_id);
	util_mutex_unlock(&heap->rt->arenas.lock);

	return a->buckets;
}

/*
 * heap_get_arena_auto -- returns arena automatic value
 */
int
heap_get_arena_auto(struct palloc_heap *heap, unsigned arena_id)
{
	util_mutex_lock(&heap->rt->arenas.lock);
	struct arena *a = heap_get_arena_by_id(heap, arena_id);
	util_mutex_unlock(&heap->rt->arenas.lock);

	return a->automatic;
}

/*
 * heap_set_arena_auto -- sets arena automatic value
 */
int
heap_set_arena_auto(struct palloc_heap *heap, unsigned arena_id,
		int automatic)
{
	unsigned nautomatic = 0;
	struct arena *a;
	struct heap_rt *h = heap->rt;
	int ret = 0;

	util_mutex_lock(&h->arenas.lock);
	VEC_FOREACH(a, &h->arenas.vec)
		if (a->automatic)
			nautomatic++;

	a = VEC_ARR(&heap->rt->arenas.vec)[arena_id - 1];

	if (!automatic && nautomatic <= 1 && a->automatic) {
		ERR("at least one automatic arena must exist");
		ret = -1;
		goto out;
	}
	a->automatic = automatic;

out:
	util_mutex_unlock(&h->arenas.lock);
	return ret;

}

/*
 * heap_set_arena_thread -- assign arena with given id to the current thread
 */
void
heap_set_arena_thread(struct palloc_heap *heap, unsigned arena_id)
{
	os_mutex_lock(&heap->rt->arenas.lock);
	heap_arena_thread_attach(heap, heap_get_arena_by_id(heap, arena_id));
	os_mutex_unlock(&heap->rt->arenas.lock);
}

/*
 * heap_get_procs -- (internal) returns the number of arenas to create
 */
static unsigned
heap_get_procs(void)
{
	long cpus = sysconf(_SC_NPROCESSORS_ONLN);
	if (cpus < 1)
		cpus = 1;

	unsigned arenas = (unsigned)cpus;

	LOG(4, "creating %u arenas", arenas);

	return arenas;
}

/*
 * heap_create_alloc_class_buckets -- allocates all cache bucket
 * instances of the specified type
 */
int
heap_create_alloc_class_buckets(struct palloc_heap *heap, struct alloc_class *c)
{
	struct heap_rt *h = heap->rt;

	if (c->type == CLASS_RUN) {
		h->recyclers[c->id] = recycler_new(heap, c->rdsc.nallocs,
			&heap->rt->arenas.nactive);
		if (h->recyclers[c->id] == NULL)
			goto error_recycler_new;
	}

	size_t i;
	struct arena *arena;
	VEC_FOREACH_BY_POS(i, &h->arenas.vec) {
		arena = VEC_ARR(&h->arenas.vec)[i];
		if (arena->buckets[c->id] == NULL)
			arena->buckets[c->id] = bucket_new(
				container_new_seglists(heap), c);
		if (arena->buckets[c->id] == NULL)
			goto error_cache_bucket_new;
	}

	return 0;

error_cache_bucket_new:
	recycler_delete(h->recyclers[c->id]);

	for (; i != 0; --i)
		bucket_delete(VEC_ARR(&h->arenas.vec)[i - 1]->buckets[c->id]);

error_recycler_new:
	return -1;
}

/*
 * heap_buckets_init -- (internal) initializes bucket instances
 */
int
heap_buckets_init(struct palloc_heap *heap)
{
	struct heap_rt *h = heap->rt;

	for (uint8_t i = 0; i < MAX_ALLOCATION_CLASSES; ++i) {
		struct alloc_class *c = alloc_class_by_id(h->alloc_classes, i);
		if (c != NULL) {
			if (heap_create_alloc_class_buckets(heap, c) != 0)
				goto error_bucket_create;
		}
	}

	h->default_bucket = bucket_new(container_new_ravl(heap),
		alloc_class_by_id(h->alloc_classes, DEFAULT_ALLOC_CLASS_ID));

	if (h->default_bucket == NULL)
		goto error_bucket_create;

	return 0;

error_bucket_create: {
		struct arena *arena;
		VEC_FOREACH(arena, &h->arenas.vec)
			heap_arena_delete(arena);
	}
	return -1;
}

/*
 * heap_extend -- extend the heap by the given size
 *
 * Returns 0 if the current zone has been extended, 1 if a new zone had to be
 *	created, -1 if unsuccessful.
 *
 * If this function has to create a new zone, it will NOT populate buckets with
 * the new chunks.
 */
int
heap_extend(struct palloc_heap *heap, struct bucket *b, size_t size)
{
	void *nptr = util_pool_extend(heap->set, &size, PMEMOBJ_MIN_PART);
	if (nptr == NULL)
		return -1;

	*heap->sizep += size;
	pmemops_persist(&heap->p_ops, heap->sizep, sizeof(*heap->sizep));

	/*
	 * If interrupted after changing the size, the heap will just grow
	 * automatically on the next heap_boot.
	 */

	uint32_t nzones = heap_max_zone(*heap->sizep);
	uint32_t zone_id = nzones - 1;
	struct zone *z = ZID_TO_ZONE(heap->layout, zone_id);
	uint32_t chunk_id = heap->rt->nzones == nzones ? z->header.size_idx : 0;
	heap_zone_init(heap, zone_id, chunk_id);

	if (heap->rt->nzones != nzones) {
		heap->rt->nzones = nzones;
		return 0;
	}

	struct chunk_header *hdr = &z->chunk_headers[chunk_id];

	struct memory_block m = MEMORY_BLOCK_NONE;
	m.chunk_id = chunk_id;
	m.zone_id = zone_id;
	m.block_off = 0;
	m.size_idx = hdr->size_idx;
	memblock_rebuild_state(heap, &m);

	heap_free_chunk_reuse(heap, b, &m);

	return 1;
}

/*
 * heap_zone_update_if_needed -- updates the zone metadata if the pool has been
 *	extended.
 */
static void
heap_zone_update_if_needed(struct palloc_heap *heap)
{
	struct zone *z;

	for (uint32_t i = 0; i < heap->rt->nzones; ++i) {
		z = ZID_TO_ZONE(heap->layout, i);
		if (z->header.magic != ZONE_HEADER_MAGIC)
			continue;

		size_t size_idx = zone_calc_size_idx(i, heap->rt->nzones,
			*heap->sizep);

		if (size_idx == z->header.size_idx)
			continue;

		heap_zone_init(heap, i, z->header.size_idx);
	}
}

/*
 * heap_boot -- opens the heap region of the pmemobj pool
 *
 * If successful function returns zero. Otherwise an error number is returned.
 */
int
heap_boot(struct palloc_heap *heap, void *heap_start, uint64_t heap_size,
		uint64_t *sizep, void *base, struct pmem_ops *p_ops,
		struct stats *stats, struct pool_set *set)
{
	/*
	 * The size can be 0 if interrupted during heap_init or this is the
	 * first time booting the heap with the persistent size field.
	 */
	if (*sizep == 0) {
		*sizep = heap_size;
		pmemops_persist(p_ops, sizep, sizeof(*sizep));
	}

	if (heap_size < *sizep) {
		ERR("mapped region smaller than the heap size");
		return EINVAL;
	}

	struct heap_rt *h = Malloc(sizeof(*h));
	int err;
	if (h == NULL) {
		err = ENOMEM;
		goto error_heap_malloc;
	}

	h->alloc_classes = alloc_class_collection_new();
	if (h->alloc_classes == NULL) {
		err = ENOMEM;
		goto error_alloc_classes_new;
	}

	unsigned narenas_default = heap_get_procs();

	if (heap_arenas_init(&h->arenas) != 0) {
		err = errno;
		goto error_arenas_malloc;
	}

	h->nzones = heap_max_zone(heap_size);

	h->zones_exhausted = 0;

	h->nlocks = On_valgrind ? MAX_RUN_LOCKS_VG : MAX_RUN_LOCKS;
	for (unsigned i = 0; i < h->nlocks; ++i)
		util_mutex_init(&h->run_locks[i]);

	os_tls_key_create(&h->arenas.thread, heap_thread_arena_destructor);

	heap->p_ops = *p_ops;
	heap->layout = heap_start;
	heap->rt = h;
	heap->sizep = sizep;
	heap->base = base;
	heap->stats = stats;
	heap->set = set;
	heap->growsize = HEAP_DEFAULT_GROW_SIZE;
	heap->alloc_pattern = PALLOC_CTL_DEBUG_NO_PATTERN;
	VALGRIND_DO_CREATE_MEMPOOL(heap->layout, 0, 0);

	for (unsigned i = 0; i < narenas_default; ++i) {
		if (VEC_PUSH_BACK(&h->arenas.vec, heap_arena_new(heap, 1))) {
			err = errno;
			goto error_vec_reserve;
		}
	}

	for (unsigned i = 0; i < MAX_ALLOCATION_CLASSES; ++i)
		h->recyclers[i] = NULL;

	heap_zone_update_if_needed(heap);

	return 0;

error_vec_reserve:
	heap_arenas_fini(&h->arenas);
error_arenas_malloc:
	alloc_class_collection_delete(h->alloc_classes);
error_alloc_classes_new:
	Free(h);
	heap->rt = NULL;
error_heap_malloc:
	return err;
}

/*
 * heap_write_header -- (internal) creates a clean header
 */
static void
heap_write_header(struct heap_header *hdr)
{
	struct heap_header newhdr = {
		.signature = HEAP_SIGNATURE,
		.major = HEAP_MAJOR,
		.minor = HEAP_MINOR,
		.unused = 0,
		.chunksize = CHUNKSIZE,
		.chunks_per_zone = MAX_CHUNK,
		.reserved = {0},
		.checksum = 0
	};

	util_checksum(&newhdr, sizeof(newhdr), &newhdr.checksum, 1, 0);
	*hdr = newhdr;
}

/*
 * heap_init -- initializes the heap
 *
 * If successful function returns zero. Otherwise an error number is returned.
 */
int
heap_init(void *heap_start, uint64_t heap_size, uint64_t *sizep,
	struct pmem_ops *p_ops)
{
	if (heap_size < HEAP_MIN_SIZE)
		return EINVAL;

	VALGRIND_DO_MAKE_MEM_UNDEFINED(heap_start, heap_size);

	struct heap_layout *layout = heap_start;
	heap_write_header(&layout->header);
	pmemops_persist(p_ops, &layout->header, sizeof(struct heap_header));

	unsigned zones = heap_max_zone(heap_size);
	for (unsigned i = 0; i < zones; ++i) {
		struct zone *zone = ZID_TO_ZONE(layout, i);
		pmemops_memset(p_ops, &zone->header, 0,
				sizeof(struct zone_header), 0);
		pmemops_memset(p_ops, &zone->chunk_headers, 0,
				sizeof(struct chunk_header), 0);

		/* only explicitly allocated chunks should be accessible */
		VALGRIND_DO_MAKE_MEM_NOACCESS(&zone->chunk_headers,
			sizeof(struct chunk_header));
	}

	*sizep = heap_size;
	pmemops_persist(p_ops, sizep, sizeof(*sizep));

	return 0;
}

/*
 * heap_cleanup -- cleanups the volatile heap state
 */
void
heap_cleanup(struct palloc_heap *heap)
{
	struct heap_rt *rt = heap->rt;

	alloc_class_collection_delete(rt->alloc_classes);

	os_tls_key_delete(rt->arenas.thread);
	bucket_delete(rt->default_bucket);

	struct arena *arena;
	VEC_FOREACH(arena, &rt->arenas.vec)
		heap_arena_delete(arena);

	for (unsigned i = 0; i < rt->nlocks; ++i)
		util_mutex_destroy(&rt->run_locks[i]);

	heap_arenas_fini(&rt->arenas);

	for (int i = 0; i < MAX_ALLOCATION_CLASSES; ++i) {
		if (heap->rt->recyclers[i] == NULL)
			continue;

		recycler_delete(rt->recyclers[i]);
	}

	VALGRIND_DO_DESTROY_MEMPOOL(heap->layout);

	Free(rt);
	heap->rt = NULL;
}

/*
 * heap_verify_header -- (internal) verifies if the heap header is consistent
 */
static int
heap_verify_header(struct heap_header *hdr)
{
	if (util_checksum(hdr, sizeof(*hdr), &hdr->checksum, 0, 0) != 1) {
		ERR("heap: invalid header's checksum");
		return -1;
	}

	if (memcmp(hdr->signature, HEAP_SIGNATURE, HEAP_SIGNATURE_LEN) != 0) {
		ERR("heap: invalid signature");
		return -1;
	}

	return 0;
}

/*
 * heap_verify_zone_header --
 *	(internal) verifies if the zone header is consistent
 */
static int
heap_verify_zone_header(struct zone_header *hdr)
{
	if (hdr->magic != ZONE_HEADER_MAGIC) /* not initialized */
		return 0;

	if (hdr->size_idx == 0) {
		ERR("heap: invalid zone size");
		return -1;
	}

	return 0;
}

/*
 * heap_verify_chunk_header --
 *	(internal) verifies if the chunk header is consistent
 */
static int
heap_verify_chunk_header(struct chunk_header *hdr)
{
	if (hdr->type == CHUNK_TYPE_UNKNOWN) {
		ERR("heap: invalid chunk type");
		return -1;
	}

	if (hdr->type >= MAX_CHUNK_TYPE) {
		ERR("heap: unknown chunk type");
		return -1;
	}

	if (hdr->flags & ~CHUNK_FLAGS_ALL_VALID) {
		ERR("heap: invalid chunk flags");
		return -1;
	}

	return 0;
}

/*
 * heap_verify_zone -- (internal) verifies if the zone is consistent
 */
static int
heap_verify_zone(struct zone *zone)
{
	if (zone->header.magic == 0)
		return 0; /* not initialized, and that is OK */

	if (zone->header.magic != ZONE_HEADER_MAGIC) {
		ERR("heap: invalid zone magic");
		return -1;
	}

	if (heap_verify_zone_header(&zone->header))
		return -1;

	uint32_t i;
	for (i = 0; i < zone->header.size_idx; ) {
		if (heap_verify_chunk_header(&zone->chunk_headers[i]))
			return -1;

		i += zone->chunk_headers[i].size_idx;
	}

	if (i != zone->header.size_idx) {
		ERR("heap: chunk sizes mismatch");
		return -1;
	}

	return 0;
}

/*
 * heap_check -- verifies if the heap is consistent and can be opened properly
 *
 * If successful function returns zero. Otherwise an error number is returned.
 */
int
heap_check(void *heap_start, uint64_t heap_size)
{
	if (heap_size < HEAP_MIN_SIZE) {
		ERR("heap: invalid heap size");
		return -1;
	}

	struct heap_layout *layout = heap_start;

	if (heap_verify_header(&layout->header))
		return -1;

	for (unsigned i = 0; i < heap_max_zone(heap_size); ++i) {
		if (heap_verify_zone(ZID_TO_ZONE(layout, i)))
			return -1;
	}

	return 0;
}

/*
 * heap_check_remote -- verifies if the heap of a remote pool is consistent
 *	and can be opened properly
 *
 * If successful function returns zero. Otherwise an error number is returned.
 */
int
heap_check_remote(void *heap_start, uint64_t heap_size, struct remote_ops *ops)
{
	if (heap_size < HEAP_MIN_SIZE) {
		ERR("heap: invalid heap size");
		return -1;
	}

	struct heap_layout *layout = heap_start;

	struct heap_header header;
	if (ops->read(ops->ctx, ops->base, &header, &layout->header,
						sizeof(struct heap_header))) {
		ERR("heap: obj_read_remote error");
		return -1;
	}

	if (heap_verify_header(&header))
		return -1;

	struct zone *zone_buff = (struct zone *)Malloc(sizeof(struct zone));
	if (zone_buff == NULL) {
		ERR("heap: zone_buff malloc error");
		return -1;
	}
	for (unsigned i = 0; i < heap_max_zone(heap_size); ++i) {
		if (ops->read(ops->ctx, ops->base, zone_buff,
				ZID_TO_ZONE(layout, i), sizeof(struct zone))) {
			ERR("heap: obj_read_remote error");
			goto out;
		}

		if (heap_verify_zone(zone_buff)) {
			goto out;
		}
	}
	Free(zone_buff);
	return 0;

out:
	Free(zone_buff);
	return -1;
}

/*
 * heap_zone_foreach_object -- (internal) iterates through objects in a zone
 */
static int
heap_zone_foreach_object(struct palloc_heap *heap, object_callback cb,
	void *arg, struct memory_block *m)
{
	struct zone *zone = ZID_TO_ZONE(heap->layout, m->zone_id);
	if (zone->header.magic == 0)
		return 0;

	for (; m->chunk_id < zone->header.size_idx; ) {
		struct chunk_header *hdr = heap_get_chunk_hdr(heap, m);
		memblock_rebuild_state(heap, m);
		m->size_idx = hdr->size_idx;

		if (m->m_ops->iterate_used(m, cb, arg) != 0)
			return 1;

		m->chunk_id += m->size_idx;
		m->block_off = 0;
	}

	return 0;
}

/*
 * heap_foreach_object -- (internal) iterates through objects in the heap
 */
void
heap_foreach_object(struct palloc_heap *heap, object_callback cb, void *arg,
	struct memory_block m)
{
	for (; m.zone_id < heap->rt->nzones; ++m.zone_id) {
		if (heap_zone_foreach_object(heap, cb, arg, &m) != 0)
			break;

		m.chunk_id = 0;
	}
}

#if VG_MEMCHECK_ENABLED

/*
 * heap_vg_open -- notifies Valgrind about heap layout
 */
void
heap_vg_open(struct palloc_heap *heap, object_callback cb,
	void *arg, int objects)
{
	ASSERTne(cb, NULL);
	VALGRIND_DO_MAKE_MEM_UNDEFINED(heap->layout, *heap->sizep);

	struct heap_layout *layout = heap->layout;

	VALGRIND_DO_MAKE_MEM_DEFINED(&layout->header, sizeof(layout->header));

	unsigned zones = heap_max_zone(*heap->sizep);

	struct memory_block m = MEMORY_BLOCK_NONE;
	for (unsigned i = 0; i < zones; ++i) {
		struct zone *z = ZID_TO_ZONE(layout, i);
		uint32_t chunks;
		m.zone_id = i;
		m.chunk_id = 0;

		VALGRIND_DO_MAKE_MEM_DEFINED(&z->header, sizeof(z->header));

		if (z->header.magic != ZONE_HEADER_MAGIC)
			continue;

		chunks = z->header.size_idx;

		for (uint32_t c = 0; c < chunks; ) {
			struct chunk_header *hdr = &z->chunk_headers[c];

			/* define the header before rebuilding state */
			VALGRIND_DO_MAKE_MEM_DEFINED(hdr, sizeof(*hdr));

			m.chunk_id = c;
			m.size_idx = hdr->size_idx;

			memblock_rebuild_state(heap, &m);

			m.m_ops->vg_init(&m, objects, cb, arg);
			m.block_off = 0;

			ASSERT(hdr->size_idx > 0);

			c += hdr->size_idx;
		}

		/* mark all unused chunk headers after last as not accessible */
		VALGRIND_DO_MAKE_MEM_NOACCESS(&z->chunk_headers[chunks],
			(MAX_CHUNK - chunks) * sizeof(struct chunk_header));
	}
}
#endif<|MERGE_RESOLUTION|>--- conflicted
+++ resolved
@@ -584,11 +584,7 @@
 		STATS_INC(heap->stats, transient, heap_run_active,
 			m->size_idx * CHUNKSIZE);
 		STATS_INC(heap->stats, transient, heap_run_allocated,
-<<<<<<< HEAD
-			c->rdsc.nallocs - e.free_space);
-=======
-			(c->run.nallocs - e.free_space) * run->hdr.block_size);
->>>>>>> 7dd3da05
+			(c->rdsc.nallocs - e.free_space) * run->hdr.block_size);
 	}
 
 	if (recycler_put(heap->rt->recyclers[c->id], m, e) < 0)
