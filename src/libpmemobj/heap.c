/*
<<<<<<< HEAD
 * Copyright 2015-2019, Intel Corporation
=======
 * Copyright 2015-2020, Intel Corporation
>>>>>>> cc8c4f5c
 *
 * Redistribution and use in source and binary forms, with or without
 * modification, are permitted provided that the following conditions
 * are met:
 *
 *     * Redistributions of source code must retain the above copyright
 *       notice, this list of conditions and the following disclaimer.
 *
 *     * Redistributions in binary form must reproduce the above copyright
 *       notice, this list of conditions and the following disclaimer in
 *       the documentation and/or other materials provided with the
 *       distribution.
 *
 *     * Neither the name of the copyright holder nor the names of its
 *       contributors may be used to endorse or promote products derived
 *       from this software without specific prior written permission.
 *
 * THIS SOFTWARE IS PROVIDED BY THE COPYRIGHT HOLDERS AND CONTRIBUTORS
 * "AS IS" AND ANY EXPRESS OR IMPLIED WARRANTIES, INCLUDING, BUT NOT
 * LIMITED TO, THE IMPLIED WARRANTIES OF MERCHANTABILITY AND FITNESS FOR
 * A PARTICULAR PURPOSE ARE DISCLAIMED. IN NO EVENT SHALL THE COPYRIGHT
 * OWNER OR CONTRIBUTORS BE LIABLE FOR ANY DIRECT, INDIRECT, INCIDENTAL,
 * SPECIAL, EXEMPLARY, OR CONSEQUENTIAL DAMAGES (INCLUDING, BUT NOT
 * LIMITED TO, PROCUREMENT OF SUBSTITUTE GOODS OR SERVICES; LOSS OF USE,
 * DATA, OR PROFITS; OR BUSINESS INTERRUPTION) HOWEVER CAUSED AND ON ANY
 * THEORY OF LIABILITY, WHETHER IN CONTRACT, STRICT LIABILITY, OR TORT
 * (INCLUDING NEGLIGENCE OR OTHERWISE) ARISING IN ANY WAY OUT OF THE USE
 * OF THIS SOFTWARE, EVEN IF ADVISED OF THE POSSIBILITY OF SUCH DAMAGE.
 */

/*
 * heap.c -- heap implementation
 */

#include <errno.h>
#include <unistd.h>
#include <string.h>
#include <float.h>

#include "queue.h"
#include "heap.h"
#include "out.h"
#include "util.h"
#include "sys_util.h"
#include "valgrind_internal.h"
#include "recycler.h"
#include "container_ravl.h"
#include "container_seglists.h"
#include "alloc_class.h"
#include "os_thread.h"
#include "set.h"

#define MAX_RUN_LOCKS MAX_CHUNK
#define MAX_RUN_LOCKS_VG 1024 /* avoid perf issues /w drd */

/*
 * This is the value by which the heap might grow once we hit an OOM.
 */
#define HEAP_DEFAULT_GROW_SIZE (1 << 27) /* 128 megabytes */
#define MAX_DEFAULT_ARENAS (1 << 10) /* 1024 arenas */

/*
 * Arenas store the collection of buckets for allocation classes.
 * Each thread is assigned an arena on its first allocator operation
 * if arena is set to auto.
 */
struct arena {
	/* one bucket per allocation class */
	struct bucket *buckets[MAX_ALLOCATION_CLASSES];

	/*
	 * Decides whether the arena can be
	 * automatically assigned to a thread.
	 */
	int automatic;
	size_t nthreads;
};

struct heap_rt {
	struct alloc_class_collection *alloc_classes;

	/* DON'T use these two variable directly! */
	struct bucket *default_bucket;
	VEC(, struct arena *) arenas;

	/* protects assignment of arenas */
	os_mutex_t arenas_lock;

	/* stores a pointer to one of the arenas */
	os_tls_key_t thread_arena;

	struct recycler *recyclers[MAX_ALLOCATION_CLASSES];

	os_mutex_t run_locks[MAX_RUN_LOCKS];
	unsigned nlocks;

	unsigned nzones;
	unsigned zones_exhausted;
};

/*
 * heap_alloc_classes -- returns the allocation classes collection
 */
struct alloc_class_collection *
heap_alloc_classes(struct palloc_heap *heap)
{
	return heap->rt->alloc_classes;
}

/*
 * heap_arena_delete -- (internal) destroys arena instance
 */
static void
heap_arena_delete(struct arena *arena)
{
	for (int i = 0; i < MAX_ALLOCATION_CLASSES; ++i)
		if (arena->buckets[i] != NULL)
			bucket_delete(arena->buckets[i]);
	Free(arena);
}

/*
 * heap_arena_new -- (internal) initializes arena instance
 */
static struct arena *
heap_arena_new(struct palloc_heap *heap, int automatic)
{
	struct heap_rt *rt = heap->rt;

	struct arena *arena = Zalloc(sizeof(struct arena));
	if (arena == NULL) {
		ERR("!heap: arena malloc error");
		return NULL;
	}
	arena->nthreads = 0;
	arena->automatic = automatic;

	COMPILE_ERROR_ON(MAX_ALLOCATION_CLASSES > UINT8_MAX);
	for (uint8_t i = 0; i < MAX_ALLOCATION_CLASSES; ++i) {
		struct alloc_class *ac =
			alloc_class_by_id(rt->alloc_classes, i);
		if (ac != NULL) {
			arena->buckets[i] =
				bucket_new(container_new_seglists(heap), ac);
			if (arena->buckets[i] == NULL)
				goto error_bucket_create;
		} else {
			arena->buckets[i] = NULL;
		}
	}

	return arena;

error_bucket_create:
	heap_arena_delete(arena);
	return NULL;
}

/*
 * heap_get_best_class -- returns the alloc class that best fits the
 *	requested size
 */
struct alloc_class *
heap_get_best_class(struct palloc_heap *heap, size_t size)
{
	return alloc_class_by_alloc_size(heap->rt->alloc_classes, size);
}

/*
 * heap_thread_arena_destructor -- (internal) removes arena thread assignment
 */
static void
heap_thread_arena_destructor(void *arg)
{
	struct arena *a = arg;
	util_fetch_and_sub64(&a->nthreads, 1);
}

/*
 * heap_get_arena_by_id -- returns arena by id
 */
static struct arena *
heap_get_arena_by_id(struct palloc_heap *heap, unsigned arena_id)
{
	struct heap_rt *h = heap->rt;

	util_mutex_lock(&h->arenas_lock);
	struct arena *a = VEC_ARR(&heap->rt->arenas)[arena_id - 1];
	util_mutex_unlock(&h->arenas_lock);

	return a;
}

/*
 * heap_thread_arena_assign -- (internal) assigns the least used arena
 *	to current thread
 *
 * To avoid complexities with regards to races in the search for the least
 * used arena, a lock is used, but the nthreads counter of the arena is still
 * bumped using atomic instruction because it can happen in parallel to a
 * destructor of a thread, which also touches that variable.
 */
static struct arena *
heap_thread_arena_assign(struct heap_rt *heap)
{
	util_mutex_lock(&heap->arenas_lock);

	struct arena *least_used = NULL;

	ASSERTne(VEC_SIZE(&heap->arenas), 0);

	struct arena *a;
	VEC_FOREACH(a, &heap->arenas) {
		if (!a->automatic)
			continue;
		if (least_used == NULL ||
			a->nthreads < least_used->nthreads)
			least_used = a;
	}

	LOG(4, "assigning %p arena to current thread", least_used);

	/* at least one automatic arena must exist */
	ASSERTne(least_used, NULL);
	util_fetch_and_add64(&least_used->nthreads, 1);

	util_mutex_unlock(&heap->arenas_lock);

	os_tls_set(heap->thread_arena, least_used);

	return least_used;
}

/*
 * heap_thread_arena -- (internal) returns the arena assigned to the current
 *	thread
 */
static struct arena *
heap_thread_arena(struct heap_rt *heap)
{
	struct arena *a;
	if ((a = os_tls_get(heap->thread_arena)) == NULL)
		a = heap_thread_arena_assign(heap);

	return a;
}

/*
 * heap_get_thread_arena_id -- returns the arena id assigned to the current
 *	thread
 */
unsigned
heap_get_thread_arena_id(struct palloc_heap *heap)
{
	unsigned arena_id = 1;
	struct arena *arenap = heap_thread_arena(heap->rt);
	struct arena *arenav;
	struct heap_rt *rt = heap->rt;

	util_mutex_lock(&rt->arenas_lock);
	VEC_FOREACH(arenav, &heap->rt->arenas) {
		if (arenav == arenap) {
			util_mutex_unlock(&rt->arenas_lock);
			return arena_id;
		}
		arena_id++;
	}

	util_mutex_unlock(&rt->arenas_lock);
	ASSERT(0);
	return arena_id;
}

/*
 * heap_bucket_acquire -- fetches by arena or by id a bucket exclusive
 * for the thread until heap_bucket_release is called
 */
struct bucket *
heap_bucket_acquire(struct palloc_heap *heap, uint8_t class_id,
		uint16_t arena_id)
{
	struct heap_rt *rt = heap->rt;
	struct bucket *b;

#ifdef DEBUG
	util_mutex_lock(&rt->arenas_lock);
	ASSERT(arena_id <= VEC_SIZE(&rt->arenas));
	util_mutex_unlock(&rt->arenas_lock);
#endif

	if (class_id == DEFAULT_ALLOC_CLASS_ID) {
		b = rt->default_bucket;
		goto out;
	}

	if (arena_id == HEAP_ARENA_PER_THREAD) {
		struct arena *arena = heap_thread_arena(heap->rt);
		ASSERTne(arena->buckets, NULL);
		b = arena->buckets[class_id];
	} else {
		b = (VEC_ARR(&heap->rt->arenas) \
			[arena_id - 1])->buckets[class_id];
	}

out:
	util_mutex_lock(&b->lock);

	return b;
}

/*
 * heap_bucket_release -- puts the bucket back into the heap
 */
void
heap_bucket_release(struct palloc_heap *heap, struct bucket *b)
{
	util_mutex_unlock(&b->lock);
}

/*
 * heap_get_run_lock -- returns the lock associated with memory block
 */
os_mutex_t *
heap_get_run_lock(struct palloc_heap *heap, uint32_t chunk_id)
{
	return &heap->rt->run_locks[chunk_id % heap->rt->nlocks];
}

/*
 * heap_max_zone -- (internal) calculates how many zones can the heap fit
 */
static unsigned
heap_max_zone(size_t size)
{
	unsigned max_zone = 0;
	size -= sizeof(struct heap_header);

	while (size >= ZONE_MIN_SIZE) {
		max_zone++;
		size -= size <= ZONE_MAX_SIZE ? size : ZONE_MAX_SIZE;
	}

	return max_zone;
}

/*
 * zone_calc_size_idx -- (internal) calculates zone size index
 */
static uint32_t
zone_calc_size_idx(uint32_t zone_id, unsigned max_zone, size_t heap_size)
{
	ASSERT(max_zone > 0);
	if (zone_id < max_zone - 1)
		return MAX_CHUNK;

	ASSERT(heap_size >= zone_id * ZONE_MAX_SIZE);
	size_t zone_raw_size = heap_size - zone_id * ZONE_MAX_SIZE;

	ASSERT(zone_raw_size >= (sizeof(struct zone_header) +
			sizeof(struct chunk_header) * MAX_CHUNK) +
			sizeof(struct heap_header));
	zone_raw_size -= sizeof(struct zone_header) +
		sizeof(struct chunk_header) * MAX_CHUNK +
		sizeof(struct heap_header);

	size_t zone_size_idx = zone_raw_size / CHUNKSIZE;
	ASSERT(zone_size_idx <= UINT32_MAX);

	return (uint32_t)zone_size_idx;
}

/*
 * heap_zone_init -- (internal) writes zone's first chunk and header
 */
static void
heap_zone_init(struct palloc_heap *heap, uint32_t zone_id,
	uint32_t first_chunk_id)
{
	struct zone *z = ZID_TO_ZONE(heap->layout, zone_id);
	uint32_t size_idx = zone_calc_size_idx(zone_id, heap->rt->nzones,
			*heap->sizep);

	ASSERT(size_idx > first_chunk_id);
	memblock_huge_init(heap, first_chunk_id, zone_id,
		size_idx - first_chunk_id);

	struct zone_header nhdr = {
		.size_idx = size_idx,
		.magic = ZONE_HEADER_MAGIC,
	};
	z->header = nhdr; /* write the entire header (8 bytes) at once */
	pmemops_persist(&heap->p_ops, &z->header, sizeof(z->header));
}

/*
 * heap_memblock_insert_block -- (internal) bucket insert wrapper for callbacks
 */
static int
heap_memblock_insert_block(const struct memory_block *m, void *b)
{
	return bucket_insert_block(b, m);
}

/*
 * heap_run_create -- (internal) initializes a new run on an existing free chunk
 */
static int
heap_run_create(struct palloc_heap *heap, struct bucket *b,
	struct memory_block *m)
{
	*m = memblock_run_init(heap,
		m->chunk_id, m->zone_id, m->size_idx,
		b->aclass->flags, b->aclass->unit_size,
		b->aclass->run.alignment);

	if (m->m_ops->iterate_free(m, heap_memblock_insert_block, b) != 0) {
		b->c_ops->rm_all(b->container);
		return -1;
	}

	return 0;
}

/*
 * heap_run_reuse -- (internal) reuses existing run
 */
static int
heap_run_reuse(struct palloc_heap *heap, struct bucket *b,
	const struct memory_block *m)
{
	int ret = 0;

	ASSERTeq(m->type, MEMORY_BLOCK_RUN);
	os_mutex_t *lock = m->m_ops->get_lock(m);

	util_mutex_lock(lock);

	ret = m->m_ops->iterate_free(m, heap_memblock_insert_block, b);

	util_mutex_unlock(lock);

	if (ret == 0) {
		b->active_memory_block->m = *m;
		b->is_active = 1;
	} else {
		b->c_ops->rm_all(b->container);
	}

	return ret;
}

/*
 * heap_free_chunk_reuse -- reuses existing free chunk
 */
int
heap_free_chunk_reuse(struct palloc_heap *heap,
	struct bucket *bucket,
	struct memory_block *m)
{
	/*
	 * Perform coalescing just in case there
	 * are any neighboring free chunks.
	 */
	struct memory_block nm = heap_coalesce_huge(heap, bucket, m);
	if (nm.size_idx != m->size_idx) {
		m->m_ops->prep_hdr(&nm, MEMBLOCK_FREE, NULL);
	}

	*m = nm;

	return bucket_insert_block(bucket, m);
}

/*
 * heap_run_into_free_chunk -- (internal) creates a new free chunk in place of
 *	a run.
 */
static void
heap_run_into_free_chunk(struct palloc_heap *heap,
	struct bucket *bucket,
	struct memory_block *m)
{
	struct chunk_header *hdr = heap_get_chunk_hdr(heap, m);

	m->block_off = 0;
	m->size_idx = hdr->size_idx;

	/*
	 * The only thing this could race with is heap_memblock_on_free()
	 * because that function is called after processing the operation,
	 * which means that a different thread might immediately call this
	 * function if the free() made the run empty.
	 * We could forgo this lock if it weren't for helgrind which needs it
	 * to establish happens-before relation for the chunk metadata.
	 */
	os_mutex_t *lock = m->m_ops->get_lock(m);
	util_mutex_lock(lock);

	*m = memblock_huge_init(heap, m->chunk_id, m->zone_id, m->size_idx);

	heap_free_chunk_reuse(heap, bucket, m);

	util_mutex_unlock(lock);
}

/*
 * heap_reclaim_run -- checks the run for available memory if unclaimed.
 *
 * Returns 1 if reclaimed chunk, 0 otherwise.
 */
static int
heap_reclaim_run(struct palloc_heap *heap, struct memory_block *m)
{
	struct chunk_run *run = heap_get_chunk_run(heap, m);
	struct chunk_header *hdr = heap_get_chunk_hdr(heap, m);

	struct alloc_class *c = alloc_class_by_run(
		heap->rt->alloc_classes,
		run->hdr.block_size, hdr->flags, m->size_idx);

	struct recycler_element e = recycler_element_new(heap, m);
	if (c == NULL) {
		uint32_t size_idx = m->size_idx;
		struct run_bitmap b;
		m->m_ops->get_bitmap(m, &b);

		ASSERTeq(size_idx, m->size_idx);

		return e.free_space == b.nbits;
	}

	if (e.free_space == c->run.nallocs)
		return 1;

	if (recycler_put(heap->rt->recyclers[c->id], m, e) < 0)
		ERR("lost runtime tracking info of %u run due to OOM", c->id);

	return 0;
}

/*
 * heap_reclaim_zone_garbage -- (internal) creates volatile state of unused runs
 */
static void
heap_reclaim_zone_garbage(struct palloc_heap *heap, struct bucket *bucket,
	uint32_t zone_id)
{
	struct zone *z = ZID_TO_ZONE(heap->layout, zone_id);

	for (uint32_t i = 0; i < z->header.size_idx; ) {
		struct chunk_header *hdr = &z->chunk_headers[i];
		ASSERT(hdr->size_idx != 0);

		struct memory_block m = MEMORY_BLOCK_NONE;
		m.zone_id = zone_id;
		m.chunk_id = i;
		m.size_idx = hdr->size_idx;

		memblock_rebuild_state(heap, &m);
		m.m_ops->reinit_chunk(&m);

		switch (hdr->type) {
			case CHUNK_TYPE_RUN:
				if (heap_reclaim_run(heap, &m) != 0) {
					heap_run_into_free_chunk(heap, bucket,
						&m);
				}
				break;
			case CHUNK_TYPE_FREE:
				heap_free_chunk_reuse(heap, bucket, &m);
				break;
			case CHUNK_TYPE_USED:
				break;
			default:
				ASSERT(0);
		}

		i = m.chunk_id + m.size_idx; /* hdr might have changed */
	}
}

/*
 * heap_populate_bucket -- (internal) creates volatile state of memory blocks
 */
static int
heap_populate_bucket(struct palloc_heap *heap, struct bucket *bucket)
{
	struct heap_rt *h = heap->rt;

	/* at this point we are sure that there's no more memory in the heap */
	if (h->zones_exhausted == h->nzones)
		return ENOMEM;

	uint32_t zone_id = h->zones_exhausted++;
	struct zone *z = ZID_TO_ZONE(heap->layout, zone_id);

	/* ignore zone and chunk headers */
	VALGRIND_ADD_TO_GLOBAL_TX_IGNORE(z, sizeof(z->header) +
		sizeof(z->chunk_headers));

	if (z->header.magic != ZONE_HEADER_MAGIC)
		heap_zone_init(heap, zone_id, 0);

	heap_reclaim_zone_garbage(heap, bucket, zone_id);

	/*
	 * It doesn't matter that this function might not have found any
	 * free blocks because there is still potential that subsequent calls
	 * will find something in later zones.
	 */
	return 0;
}

/*
 * heap_recycle_unused -- recalculate scores in the recycler and turn any
 *	empty runs into free chunks
 *
 * If force is not set, this function might effectively be a noop if not enough
 * of space was freed.
 */
static int
heap_recycle_unused(struct palloc_heap *heap, struct recycler *recycler,
	struct bucket *defb, int force)
{
	struct empty_runs r = recycler_recalc(recycler, force);
	if (VEC_SIZE(&r) == 0)
		return ENOMEM;

	struct bucket *nb = defb == NULL ? heap_bucket_acquire(heap,
		DEFAULT_ALLOC_CLASS_ID, HEAP_ARENA_PER_THREAD) : NULL;

	ASSERT(defb != NULL || nb != NULL);

	struct memory_block *nm;
	VEC_FOREACH_BY_PTR(nm, &r) {
		heap_run_into_free_chunk(heap, defb ? defb : nb, nm);
	}

	if (nb != NULL)
		heap_bucket_release(heap, nb);

	VEC_DELETE(&r);

	return 0;
}

/*
 * heap_reclaim_garbage -- (internal) creates volatile state of unused runs
 */
static int
heap_reclaim_garbage(struct palloc_heap *heap, struct bucket *bucket)
{
	int ret = ENOMEM;
	struct recycler *r;
	for (size_t i = 0; i < MAX_ALLOCATION_CLASSES; ++i) {
		if ((r = heap->rt->recyclers[i]) == NULL)
			continue;

		if (heap_recycle_unused(heap, r, bucket, 1) == 0)
			ret = 0;
	}

	return ret;
}

/*
 * heap_ensure_huge_bucket_filled --
 *	(internal) refills the default bucket if needed
 */
static int
heap_ensure_huge_bucket_filled(struct palloc_heap *heap, struct bucket *bucket)
{
	if (heap_reclaim_garbage(heap, bucket) == 0)
		return 0;

	if (heap_populate_bucket(heap, bucket) == 0)
		return 0;

	int extend;
	if ((extend = heap_extend(heap, bucket, heap->growsize)) < 0)
		return ENOMEM;

	if (extend == 1)
		return 0;

	/*
	 * Extending the pool does not automatically add the chunks into the
	 * runtime state of the bucket - we need to traverse the new zone if
	 * it was created.
	 */
	if (heap_populate_bucket(heap, bucket) == 0)
		return 0;

	return ENOMEM;
}

/*
 * heap_reuse_from_recycler -- (internal) try reusing runs that are currently
 *	in the recycler
 */
static int
heap_reuse_from_recycler(struct palloc_heap *heap,
	struct bucket *b, uint32_t units, int force)
{
	struct memory_block m = MEMORY_BLOCK_NONE;
	m.size_idx = units;

	struct recycler *r = heap->rt->recyclers[b->aclass->id];
	if (!force && recycler_get(r, &m) == 0)
		return heap_run_reuse(heap, b, &m);

	heap_recycle_unused(heap, r, NULL, force);

	if (recycler_get(r, &m) == 0)
		return heap_run_reuse(heap, b, &m);

	return ENOMEM;
}

/*
 * heap_ensure_run_bucket_filled -- (internal) refills the bucket if needed
 */
static int
heap_ensure_run_bucket_filled(struct palloc_heap *heap, struct bucket *b,
	uint32_t units)
{
	ASSERTeq(b->aclass->type, CLASS_RUN);
	int ret = 0;

	/* get rid of the active block in the bucket */
	if (b->is_active) {
		b->c_ops->rm_all(b->container);
		if (b->active_memory_block->nresv != 0) {
			struct recycler *r = heap->rt->recyclers[b->aclass->id];
			recycler_pending_put(r, b->active_memory_block);
			b->active_memory_block =
				Zalloc(sizeof(struct memory_block_reserved));
		} else {
			struct memory_block *m = &b->active_memory_block->m;
			if (heap_reclaim_run(heap, m)) {
				struct bucket *defb =
					heap_bucket_acquire(heap,
					DEFAULT_ALLOC_CLASS_ID,
					HEAP_ARENA_PER_THREAD);

				heap_run_into_free_chunk(heap, defb, m);

				heap_bucket_release(heap, defb);
			}
		}
		b->is_active = 0;
	}

	if (heap_reuse_from_recycler(heap, b, units, 0) == 0)
		goto out;

	/* search in the next zone before attempting to create a new run */
	struct bucket *defb = heap_bucket_acquire(heap,
		DEFAULT_ALLOC_CLASS_ID,
		HEAP_ARENA_PER_THREAD);
	heap_populate_bucket(heap, defb);
	heap_bucket_release(heap, defb);

	if (heap_reuse_from_recycler(heap, b, units, 0) == 0)
		goto out;

	struct memory_block m = MEMORY_BLOCK_NONE;
	m.size_idx = b->aclass->run.size_idx;

	defb = heap_bucket_acquire(heap,
		DEFAULT_ALLOC_CLASS_ID,
		HEAP_ARENA_PER_THREAD);
	/* cannot reuse an existing run, create a new one */
	if (heap_get_bestfit_block(heap, defb, &m) == 0) {

		ASSERTeq(m.block_off, 0);
		if (heap_run_create(heap, b, &m) != 0) {
			heap_bucket_release(heap, defb);
			return ENOMEM;
		}

		b->active_memory_block->m = m;
		b->is_active = 1;

		heap_bucket_release(heap, defb);

		goto out;
	}
	heap_bucket_release(heap, defb);

	if (heap_reuse_from_recycler(heap, b, units, 0) == 0)
		goto out;

	ret = ENOMEM;
out:

	return ret;
}

/*
 * heap_memblock_on_free -- bookkeeping actions executed at every free of a
 *	block
 */
void
heap_memblock_on_free(struct palloc_heap *heap, const struct memory_block *m)
{
	if (m->type != MEMORY_BLOCK_RUN)
		return;

	struct chunk_header *hdr = heap_get_chunk_hdr(heap, m);
	struct chunk_run *run = heap_get_chunk_run(heap, m);

	ASSERTeq(hdr->type, CHUNK_TYPE_RUN);

	struct alloc_class *c = alloc_class_by_run(
		heap->rt->alloc_classes,
		run->hdr.block_size, hdr->flags, hdr->size_idx);

	if (c == NULL)
		return;

	recycler_inc_unaccounted(heap->rt->recyclers[c->id], m);
}

/*
 * heap_split_block -- (internal) splits unused part of the memory block
 */
static void
heap_split_block(struct palloc_heap *heap, struct bucket *b,
		struct memory_block *m, uint32_t units)
{
	ASSERT(units <= UINT16_MAX);
	ASSERT(units > 0);

	if (b->aclass->type == CLASS_RUN) {
		ASSERT((uint64_t)m->block_off + (uint64_t)units <= UINT32_MAX);
		struct memory_block r = {m->chunk_id, m->zone_id,
			m->size_idx - units, (uint32_t)(m->block_off + units),
			NULL, NULL, 0, 0};
		memblock_rebuild_state(heap, &r);
		if (bucket_insert_block(b, &r) != 0)
			LOG(2,
				"failed to allocate memory block runtime tracking info");
	} else {
		uint32_t new_chunk_id = m->chunk_id + units;
		uint32_t new_size_idx = m->size_idx - units;

		*m = memblock_huge_init(heap, m->chunk_id, m->zone_id, units);

		struct memory_block n = memblock_huge_init(heap,
			new_chunk_id, m->zone_id, new_size_idx);

		if (bucket_insert_block(b, &n) != 0)
			LOG(2,
				"failed to allocate memory block runtime tracking info");
	}

	m->size_idx = units;
}

/*
 * heap_get_bestfit_block --
 *	extracts a memory block of equal size index
 */
int
heap_get_bestfit_block(struct palloc_heap *heap, struct bucket *b,
	struct memory_block *m)
{
	uint32_t units = m->size_idx;

	while (b->c_ops->get_rm_bestfit(b->container, m) != 0) {
		if (b->aclass->type == CLASS_HUGE) {
			if (heap_ensure_huge_bucket_filled(heap, b) != 0)
				return ENOMEM;
		} else {
			if (heap_ensure_run_bucket_filled(heap, b, units) != 0)
				return ENOMEM;
		}
	}

	ASSERT(m->size_idx >= units);

	if (units != m->size_idx)
		heap_split_block(heap, b, m, units);

	m->m_ops->ensure_header_type(m, b->aclass->header_type);
	m->header_type = b->aclass->header_type;

	return 0;
}

/*
 * heap_get_adjacent_free_block -- locates adjacent free memory block in heap
 */
static int
heap_get_adjacent_free_block(struct palloc_heap *heap,
	const struct memory_block *in, struct memory_block *out, int prev)
{
	struct zone *z = ZID_TO_ZONE(heap->layout, in->zone_id);
	struct chunk_header *hdr = &z->chunk_headers[in->chunk_id];
	out->zone_id = in->zone_id;

	if (prev) {
		if (in->chunk_id == 0)
			return ENOENT;

		struct chunk_header *prev_hdr =
			&z->chunk_headers[in->chunk_id - 1];
		out->chunk_id = in->chunk_id - prev_hdr->size_idx;

		if (z->chunk_headers[out->chunk_id].type != CHUNK_TYPE_FREE)
			return ENOENT;

		out->size_idx = z->chunk_headers[out->chunk_id].size_idx;
	} else { /* next */
		if (in->chunk_id + hdr->size_idx == z->header.size_idx)
			return ENOENT;

		out->chunk_id = in->chunk_id + hdr->size_idx;

		if (z->chunk_headers[out->chunk_id].type != CHUNK_TYPE_FREE)
			return ENOENT;

		out->size_idx = z->chunk_headers[out->chunk_id].size_idx;
	}
	memblock_rebuild_state(heap, out);

	return 0;
}

/*
 * heap_coalesce -- (internal) merges adjacent memory blocks
 */
static struct memory_block
heap_coalesce(struct palloc_heap *heap,
	const struct memory_block *blocks[], int n)
{
	struct memory_block ret = MEMORY_BLOCK_NONE;

	const struct memory_block *b = NULL;
	ret.size_idx = 0;
	for (int i = 0; i < n; ++i) {
		if (blocks[i] == NULL)
			continue;
		b = b ? b : blocks[i];
		ret.size_idx += blocks[i] ? blocks[i]->size_idx : 0;
	}

	ASSERTne(b, NULL);

	ret.chunk_id = b->chunk_id;
	ret.zone_id = b->zone_id;
	ret.block_off = b->block_off;
	memblock_rebuild_state(heap, &ret);

	return ret;
}

/*
 * heap_coalesce_huge -- finds neighbours of a huge block, removes them from the
 *	volatile state and returns the resulting block
 */
struct memory_block
heap_coalesce_huge(struct palloc_heap *heap, struct bucket *b,
	const struct memory_block *m)
{
	const struct memory_block *blocks[3] = {NULL, m, NULL};

	struct memory_block prev = MEMORY_BLOCK_NONE;
	if (heap_get_adjacent_free_block(heap, m, &prev, 1) == 0 &&
		b->c_ops->get_rm_exact(b->container, &prev) == 0) {
		blocks[0] = &prev;
	}

	struct memory_block next = MEMORY_BLOCK_NONE;
	if (heap_get_adjacent_free_block(heap, m, &next, 0) == 0 &&
		b->c_ops->get_rm_exact(b->container, &next) == 0) {
		blocks[2] = &next;
	}

	return heap_coalesce(heap, blocks, 3);
}

/*
 * heap_end -- returns first address after heap
 */
void *
heap_end(struct palloc_heap *h)
{
	ASSERT(h->rt->nzones > 0);

	struct zone *last_zone = ZID_TO_ZONE(h->layout, h->rt->nzones - 1);

	return &last_zone->chunks[last_zone->header.size_idx];
}

/*
 * heap_arena_create -- create a new arena, push it to the vector
 * and return new arena id or -1 on failure
 */
int
heap_arena_create(struct palloc_heap *heap)
{
	struct heap_rt *h = heap->rt;

	struct arena *arena = heap_arena_new(heap, 0);
	if (arena == NULL)
		return -1;

	util_mutex_lock(&h->arenas_lock);

	if (VEC_PUSH_BACK(&h->arenas, arena))
		goto err_push_back;

	int ret = (int)VEC_SIZE(&h->arenas);
	util_mutex_unlock(&h->arenas_lock);
	return ret;

err_push_back:
	util_mutex_unlock(&h->arenas_lock);
	heap_arena_delete(arena);
	return -1;
}

/*
 * heap_get_narenas_total -- returns the number of all arenas in the heap
 */
unsigned
heap_get_narenas_total(struct palloc_heap *heap)
{
	struct heap_rt *h = heap->rt;

	util_mutex_lock(&h->arenas_lock);
	unsigned total = (unsigned)VEC_SIZE(&h->arenas);
	util_mutex_unlock(&h->arenas_lock);

	return total;
}

/*
 * heap_get_narenas_max -- returns the max number of arenas
 */
unsigned
heap_get_narenas_max(struct palloc_heap *heap)
{
	struct heap_rt *h = heap->rt;

	util_mutex_lock(&h->arenas_lock);
	unsigned max = (unsigned)VEC_CAPACITY(&h->arenas);
	util_mutex_unlock(&h->arenas_lock);

	return max;
}

/*
 * heap_set_narenas_max -- change the max number of arenas
 */
int
heap_set_narenas_max(struct palloc_heap *heap, unsigned size)
{
	struct heap_rt *h = heap->rt;
	int ret = -1;

	util_mutex_lock(&h->arenas_lock);
	unsigned capacity = (unsigned)VEC_CAPACITY(&h->arenas);
	if (size < capacity) {
		LOG(2, "cannot decrease max number of arenas");
		goto out;
	} else if (size == capacity) {
		ret = 0;
		goto out;
	}

	ret = VEC_RESERVE(&h->arenas, size);

out:
	util_mutex_unlock(&h->arenas_lock);
	return ret;
}

/*
 * heap_get_narenas_auto -- returns the number of all automatic arenas
 */
unsigned
heap_get_narenas_auto(struct palloc_heap *heap)
{
	struct heap_rt *h = heap->rt;
	struct arena *arena;
	unsigned narenas = 0;

	util_mutex_lock(&h->arenas_lock);

	VEC_FOREACH(arena, &h->arenas) {
		if (arena->automatic)
			narenas++;
	}

	util_mutex_unlock(&h->arenas_lock);

	return narenas;
}

/*
 * heap_get_arena_buckets -- returns a pointer to buckets from the arena
 */
struct bucket **
heap_get_arena_buckets(struct palloc_heap *heap, unsigned arena_id)
{
	struct arena *a = heap_get_arena_by_id(heap, arena_id);

	return a->buckets;
}

/*
 * heap_get_arena_auto -- returns arena automatic value
 */
int
heap_get_arena_auto(struct palloc_heap *heap, unsigned arena_id)
{
	struct arena *a = heap_get_arena_by_id(heap, arena_id);

	return a->automatic;
}

/*
 * heap_set_arena_auto -- sets arena automatic value
 */
int
heap_set_arena_auto(struct palloc_heap *heap, unsigned arena_id,
		int automatic)
{
	unsigned nautomatic = 0;
	struct arena *a;
	struct heap_rt *h = heap->rt;
	int ret = 0;

	util_mutex_lock(&h->arenas_lock);
	VEC_FOREACH(a, &h->arenas)
		if (a->automatic)
			nautomatic++;

	a = VEC_ARR(&heap->rt->arenas)[arena_id - 1];

	if (!automatic && nautomatic <= 1 && a->automatic) {
		ERR("at least one automatic arena must exist");
		ret = -1;
		goto out;
	}
	a->automatic = automatic;

out:
	util_mutex_unlock(&h->arenas_lock);
	return ret;

}

/*
 * heap_set_arena_thread -- assign arena to the current thread
 */
void
heap_set_arena_thread(struct palloc_heap *heap, unsigned arena_id)
{
	struct heap_rt *h = heap->rt;

	struct arena *a = heap_get_arena_by_id(heap, arena_id);
	struct arena *thread_arena = os_tls_get(h->thread_arena);
	if (thread_arena)
		util_fetch_and_sub64(&thread_arena->nthreads, 1);

	ASSERTne(a, NULL);
	util_fetch_and_add64(&a->nthreads, 1);
	os_tls_set(h->thread_arena, a);
}

/*
 * heap_get_procs -- (internal) returns the number of arenas to create
 */
static unsigned
heap_get_procs(void)
{
	long cpus = sysconf(_SC_NPROCESSORS_ONLN);
	if (cpus < 1)
		cpus = 1;

	unsigned arenas = (unsigned)cpus;

	LOG(4, "creating %u arenas", arenas);

	return arenas;
}

/*
 * heap_create_alloc_class_buckets -- allocates all cache bucket
 * instances of the specified type
 */
int
heap_create_alloc_class_buckets(struct palloc_heap *heap, struct alloc_class *c)
{
	struct heap_rt *h = heap->rt;

	if (c->type == CLASS_RUN) {
		h->recyclers[c->id] = recycler_new(heap, c->run.nallocs);
		if (h->recyclers[c->id] == NULL)
			goto error_recycler_new;
	}

	size_t i;
	struct arena *arena;
	VEC_FOREACH_BY_POS(i, &h->arenas) {
		arena = VEC_ARR(&h->arenas)[i];
		if (arena->buckets[c->id] == NULL)
			arena->buckets[c->id] = bucket_new(
				container_new_seglists(heap), c);
		if (arena->buckets[c->id] == NULL)
			goto error_cache_bucket_new;
	}

	return 0;

error_cache_bucket_new:
	recycler_delete(h->recyclers[c->id]);

	for (; i != 0; --i)
		bucket_delete(VEC_ARR(&h->arenas)[i - 1]->buckets[c->id]);

error_recycler_new:
	return -1;
}

/*
 * heap_buckets_init -- (internal) initializes bucket instances
 */
int
heap_buckets_init(struct palloc_heap *heap)
{
	struct heap_rt *h = heap->rt;

	for (uint8_t i = 0; i < MAX_ALLOCATION_CLASSES; ++i) {
		struct alloc_class *c = alloc_class_by_id(h->alloc_classes, i);
		if (c != NULL) {
			if (heap_create_alloc_class_buckets(heap, c) != 0)
				goto error_bucket_create;
		}
	}

	h->default_bucket = bucket_new(container_new_ravl(heap),
		alloc_class_by_id(h->alloc_classes, DEFAULT_ALLOC_CLASS_ID));

	if (h->default_bucket == NULL)
		goto error_bucket_create;

	return 0;

error_bucket_create: {
		struct arena *arena;
		VEC_FOREACH(arena, &h->arenas)
			heap_arena_delete(arena);
	}
	return -1;
}

/*
 * heap_extend -- extend the heap by the given size
 *
 * Returns 0 if the current zone has been extended, 1 if a new zone had to be
 *	created, -1 if unsuccessful.
 *
 * If this function has to create a new zone, it will NOT populate buckets with
 * the new chunks.
 */
int
heap_extend(struct palloc_heap *heap, struct bucket *b, size_t size)
{
	void *nptr = util_pool_extend(heap->set, &size, PMEMOBJ_MIN_PART);
	if (nptr == NULL)
		return -1;

	*heap->sizep += size;
	pmemops_persist(&heap->p_ops, heap->sizep, sizeof(*heap->sizep));

	/*
	 * If interrupted after changing the size, the heap will just grow
	 * automatically on the next heap_boot.
	 */

	uint32_t nzones = heap_max_zone(*heap->sizep);
	uint32_t zone_id = nzones - 1;
	struct zone *z = ZID_TO_ZONE(heap->layout, zone_id);
	uint32_t chunk_id = heap->rt->nzones == nzones ? z->header.size_idx : 0;
	heap_zone_init(heap, zone_id, chunk_id);

	if (heap->rt->nzones != nzones) {
		heap->rt->nzones = nzones;
		return 0;
	}

	struct chunk_header *hdr = &z->chunk_headers[chunk_id];

	struct memory_block m = MEMORY_BLOCK_NONE;
	m.chunk_id = chunk_id;
	m.zone_id = zone_id;
	m.block_off = 0;
	m.size_idx = hdr->size_idx;
	memblock_rebuild_state(heap, &m);

	heap_free_chunk_reuse(heap, b, &m);

	return 1;
}

/*
 * heap_zone_update_if_needed -- updates the zone metadata if the pool has been
 *	extended.
 */
static void
heap_zone_update_if_needed(struct palloc_heap *heap)
{
	struct zone *z;

	for (uint32_t i = 0; i < heap->rt->nzones; ++i) {
		z = ZID_TO_ZONE(heap->layout, i);
		if (z->header.magic != ZONE_HEADER_MAGIC)
			continue;

		size_t size_idx = zone_calc_size_idx(i, heap->rt->nzones,
			*heap->sizep);

		if (size_idx == z->header.size_idx)
			continue;

		heap_zone_init(heap, i, z->header.size_idx);
	}
}

/*
 * heap_boot -- opens the heap region of the pmemobj pool
 *
 * If successful function returns zero. Otherwise an error number is returned.
 */
int
heap_boot(struct palloc_heap *heap, void *heap_start, uint64_t heap_size,
		uint64_t *sizep, void *base, struct pmem_ops *p_ops,
		struct stats *stats, struct pool_set *set)
{
	/*
	 * The size can be 0 if interrupted during heap_init or this is the
	 * first time booting the heap with the persistent size field.
	 */
	if (*sizep == 0) {
		*sizep = heap_size;
		pmemops_persist(p_ops, sizep, sizeof(*sizep));
	}

	if (heap_size < *sizep) {
		ERR("mapped region smaller than the heap size");
		return EINVAL;
	}

	struct heap_rt *h = Malloc(sizeof(*h));
	int err;
	if (h == NULL) {
		err = ENOMEM;
		goto error_heap_malloc;
	}

	h->alloc_classes = alloc_class_collection_new();
	if (h->alloc_classes == NULL) {
		err = ENOMEM;
		goto error_alloc_classes_new;
	}

	unsigned narenas_default = heap_get_procs();

	util_mutex_init(&h->arenas_lock);
	VEC_INIT(&h->arenas);
	if (VEC_RESERVE(&h->arenas, MAX_DEFAULT_ARENAS) == -1) {
		err = errno;
		goto error_arenas_malloc;
	}

	h->nzones = heap_max_zone(heap_size);

	h->zones_exhausted = 0;

	h->nlocks = On_valgrind ? MAX_RUN_LOCKS_VG : MAX_RUN_LOCKS;
	for (unsigned i = 0; i < h->nlocks; ++i)
		util_mutex_init(&h->run_locks[i]);

	os_tls_key_create(&h->thread_arena, heap_thread_arena_destructor);

	heap->p_ops = *p_ops;
	heap->layout = heap_start;
	heap->rt = h;
	heap->sizep = sizep;
	heap->base = base;
	heap->stats = stats;
	heap->set = set;
	heap->growsize = HEAP_DEFAULT_GROW_SIZE;
	heap->alloc_pattern = PALLOC_CTL_DEBUG_NO_PATTERN;
	VALGRIND_DO_CREATE_MEMPOOL(heap->layout, 0, 0);

	for (unsigned i = 0; i < narenas_default; ++i) {
		if (VEC_PUSH_BACK(&h->arenas, heap_arena_new(heap, 1))) {
			err = errno;
			goto error_vec_reserve;
		}
	}

	for (unsigned i = 0; i < MAX_ALLOCATION_CLASSES; ++i)
		h->recyclers[i] = NULL;

	heap_zone_update_if_needed(heap);

	return 0;

error_vec_reserve:
	VEC_DELETE(&h->arenas);
error_arenas_malloc:
	alloc_class_collection_delete(h->alloc_classes);
error_alloc_classes_new:
	Free(h);
	heap->rt = NULL;
error_heap_malloc:
	return err;
}

/*
 * heap_write_header -- (internal) creates a clean header
 */
static void
heap_write_header(struct heap_header *hdr)
{
	struct heap_header newhdr = {
		.signature = HEAP_SIGNATURE,
		.major = HEAP_MAJOR,
		.minor = HEAP_MINOR,
		.unused = 0,
		.chunksize = CHUNKSIZE,
		.chunks_per_zone = MAX_CHUNK,
		.reserved = {0},
		.checksum = 0
	};

	util_checksum(&newhdr, sizeof(newhdr), &newhdr.checksum, 1, 0);
	*hdr = newhdr;
}

/*
 * heap_init -- initializes the heap
 *
 * If successful function returns zero. Otherwise an error number is returned.
 */
int
heap_init(void *heap_start, uint64_t heap_size, uint64_t *sizep,
	struct pmem_ops *p_ops)
{
	if (heap_size < HEAP_MIN_SIZE)
		return EINVAL;

	VALGRIND_DO_MAKE_MEM_UNDEFINED(heap_start, heap_size);

	struct heap_layout *layout = heap_start;
	heap_write_header(&layout->header);
	pmemops_persist(p_ops, &layout->header, sizeof(struct heap_header));

	unsigned zones = heap_max_zone(heap_size);
	for (unsigned i = 0; i < zones; ++i) {
		struct zone *zone = ZID_TO_ZONE(layout, i);
		pmemops_memset(p_ops, &zone->header, 0,
				sizeof(struct zone_header), 0);
		pmemops_memset(p_ops, &zone->chunk_headers, 0,
				sizeof(struct chunk_header), 0);

		/* only explicitly allocated chunks should be accessible */
		VALGRIND_DO_MAKE_MEM_NOACCESS(&zone->chunk_headers,
			sizeof(struct chunk_header));
	}

	*sizep = heap_size;
	pmemops_persist(p_ops, sizep, sizeof(*sizep));

	return 0;
}

/*
 * heap_cleanup -- cleanups the volatile heap state
 */
void
heap_cleanup(struct palloc_heap *heap)
{
	struct heap_rt *rt = heap->rt;

	alloc_class_collection_delete(rt->alloc_classes);

	os_tls_key_delete(rt->thread_arena);
	bucket_delete(rt->default_bucket);

	struct arena *arena;
	VEC_FOREACH(arena, &rt->arenas)
		heap_arena_delete(arena);

	for (unsigned i = 0; i < rt->nlocks; ++i)
		util_mutex_destroy(&rt->run_locks[i]);

	util_mutex_destroy(&rt->arenas_lock);


	VEC_DELETE(&rt->arenas);

	for (int i = 0; i < MAX_ALLOCATION_CLASSES; ++i) {
		if (heap->rt->recyclers[i] == NULL)
			continue;

		recycler_delete(rt->recyclers[i]);
	}

	VALGRIND_DO_DESTROY_MEMPOOL(heap->layout);

	Free(rt);
	heap->rt = NULL;
}

/*
 * heap_verify_header -- (internal) verifies if the heap header is consistent
 */
static int
heap_verify_header(struct heap_header *hdr)
{
	if (util_checksum(hdr, sizeof(*hdr), &hdr->checksum, 0, 0) != 1) {
		ERR("heap: invalid header's checksum");
		return -1;
	}

	if (memcmp(hdr->signature, HEAP_SIGNATURE, HEAP_SIGNATURE_LEN) != 0) {
		ERR("heap: invalid signature");
		return -1;
	}

	return 0;
}

/*
 * heap_verify_zone_header --
 *	(internal) verifies if the zone header is consistent
 */
static int
heap_verify_zone_header(struct zone_header *hdr)
{
	if (hdr->magic != ZONE_HEADER_MAGIC) /* not initialized */
		return 0;

	if (hdr->size_idx == 0) {
		ERR("heap: invalid zone size");
		return -1;
	}

	return 0;
}

/*
 * heap_verify_chunk_header --
 *	(internal) verifies if the chunk header is consistent
 */
static int
heap_verify_chunk_header(struct chunk_header *hdr)
{
	if (hdr->type == CHUNK_TYPE_UNKNOWN) {
		ERR("heap: invalid chunk type");
		return -1;
	}

	if (hdr->type >= MAX_CHUNK_TYPE) {
		ERR("heap: unknown chunk type");
		return -1;
	}

	if (hdr->flags & ~CHUNK_FLAGS_ALL_VALID) {
		ERR("heap: invalid chunk flags");
		return -1;
	}

	return 0;
}

/*
 * heap_verify_zone -- (internal) verifies if the zone is consistent
 */
static int
heap_verify_zone(struct zone *zone)
{
	if (zone->header.magic == 0)
		return 0; /* not initialized, and that is OK */

	if (zone->header.magic != ZONE_HEADER_MAGIC) {
		ERR("heap: invalid zone magic");
		return -1;
	}

	if (heap_verify_zone_header(&zone->header))
		return -1;

	uint32_t i;
	for (i = 0; i < zone->header.size_idx; ) {
		if (heap_verify_chunk_header(&zone->chunk_headers[i]))
			return -1;

		i += zone->chunk_headers[i].size_idx;
	}

	if (i != zone->header.size_idx) {
		ERR("heap: chunk sizes mismatch");
		return -1;
	}

	return 0;
}

/*
 * heap_check -- verifies if the heap is consistent and can be opened properly
 *
 * If successful function returns zero. Otherwise an error number is returned.
 */
int
heap_check(void *heap_start, uint64_t heap_size)
{
	if (heap_size < HEAP_MIN_SIZE) {
		ERR("heap: invalid heap size");
		return -1;
	}

	struct heap_layout *layout = heap_start;

	if (heap_verify_header(&layout->header))
		return -1;

	for (unsigned i = 0; i < heap_max_zone(heap_size); ++i) {
		if (heap_verify_zone(ZID_TO_ZONE(layout, i)))
			return -1;
	}

	return 0;
}

/*
 * heap_check_remote -- verifies if the heap of a remote pool is consistent
 *	and can be opened properly
 *
 * If successful function returns zero. Otherwise an error number is returned.
 */
int
heap_check_remote(void *heap_start, uint64_t heap_size, struct remote_ops *ops)
{
	if (heap_size < HEAP_MIN_SIZE) {
		ERR("heap: invalid heap size");
		return -1;
	}

	struct heap_layout *layout = heap_start;

	struct heap_header header;
	if (ops->read(ops->ctx, ops->base, &header, &layout->header,
						sizeof(struct heap_header))) {
		ERR("heap: obj_read_remote error");
		return -1;
	}

	if (heap_verify_header(&header))
		return -1;

	struct zone *zone_buff = (struct zone *)Malloc(sizeof(struct zone));
	if (zone_buff == NULL) {
		ERR("heap: zone_buff malloc error");
		return -1;
	}
	for (unsigned i = 0; i < heap_max_zone(heap_size); ++i) {
		if (ops->read(ops->ctx, ops->base, zone_buff,
				ZID_TO_ZONE(layout, i), sizeof(struct zone))) {
			ERR("heap: obj_read_remote error");
			goto out;
		}

		if (heap_verify_zone(zone_buff)) {
			goto out;
		}
	}
	Free(zone_buff);
	return 0;

out:
	Free(zone_buff);
	return -1;
}

/*
 * heap_zone_foreach_object -- (internal) iterates through objects in a zone
 */
static int
heap_zone_foreach_object(struct palloc_heap *heap, object_callback cb,
	void *arg, struct memory_block *m)
{
	struct zone *zone = ZID_TO_ZONE(heap->layout, m->zone_id);
	if (zone->header.magic == 0)
		return 0;

	for (; m->chunk_id < zone->header.size_idx; ) {
		struct chunk_header *hdr = heap_get_chunk_hdr(heap, m);
		memblock_rebuild_state(heap, m);
		m->size_idx = hdr->size_idx;

		if (m->m_ops->iterate_used(m, cb, arg) != 0)
			return 1;

		m->chunk_id += m->size_idx;
		m->block_off = 0;
	}

	return 0;
}

/*
 * heap_foreach_object -- (internal) iterates through objects in the heap
 */
void
heap_foreach_object(struct palloc_heap *heap, object_callback cb, void *arg,
	struct memory_block m)
{
	for (; m.zone_id < heap->rt->nzones; ++m.zone_id) {
		if (heap_zone_foreach_object(heap, cb, arg, &m) != 0)
			break;

		m.chunk_id = 0;
	}
}

#if VG_MEMCHECK_ENABLED

/*
 * heap_vg_open -- notifies Valgrind about heap layout
 */
void
heap_vg_open(struct palloc_heap *heap, object_callback cb,
	void *arg, int objects)
{
	ASSERTne(cb, NULL);
	VALGRIND_DO_MAKE_MEM_UNDEFINED(heap->layout, *heap->sizep);

	struct heap_layout *layout = heap->layout;

	VALGRIND_DO_MAKE_MEM_DEFINED(&layout->header, sizeof(layout->header));

	unsigned zones = heap_max_zone(*heap->sizep);

	struct memory_block m = MEMORY_BLOCK_NONE;
	for (unsigned i = 0; i < zones; ++i) {
		struct zone *z = ZID_TO_ZONE(layout, i);
		uint32_t chunks;
		m.zone_id = i;
		m.chunk_id = 0;

		VALGRIND_DO_MAKE_MEM_DEFINED(&z->header, sizeof(z->header));

		if (z->header.magic != ZONE_HEADER_MAGIC)
			continue;

		chunks = z->header.size_idx;

		for (uint32_t c = 0; c < chunks; ) {
			struct chunk_header *hdr = &z->chunk_headers[c];

			/* define the header before rebuilding state */
			VALGRIND_DO_MAKE_MEM_DEFINED(hdr, sizeof(*hdr));

			m.chunk_id = c;
			m.size_idx = hdr->size_idx;

			memblock_rebuild_state(heap, &m);

			m.m_ops->vg_init(&m, objects, cb, arg);
			m.block_off = 0;

			ASSERT(hdr->size_idx > 0);

			c += hdr->size_idx;
		}

		/* mark all unused chunk headers after last as not accessible */
		VALGRIND_DO_MAKE_MEM_NOACCESS(&z->chunk_headers[chunks],
			(MAX_CHUNK - chunks) * sizeof(struct chunk_header));
	}
}
#endif<|MERGE_RESOLUTION|>--- conflicted
+++ resolved
@@ -1,9 +1,5 @@
 /*
-<<<<<<< HEAD
- * Copyright 2015-2019, Intel Corporation
-=======
  * Copyright 2015-2020, Intel Corporation
->>>>>>> cc8c4f5c
  *
  * Redistribution and use in source and binary forms, with or without
  * modification, are permitted provided that the following conditions
