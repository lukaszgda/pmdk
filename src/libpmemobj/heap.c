// SPDX-License-Identifier: BSD-3-Clause
/* Copyright 2015-2022, Intel Corporation */

/*
 * heap.c -- heap implementation
 */

#include <errno.h>
#include <unistd.h>
#include <string.h>
#include <float.h>

#include "bucket.h"
<<<<<<< HEAD
=======
#include "heap_layout.h"
>>>>>>> 5cc7f355
#include "libpmemobj/ctl.h"
#include "memblock.h"
#include "queue.h"
#include "heap.h"
#include "out.h"
#include "util.h"
#include "sys_util.h"
#include "valgrind_internal.h"
#include "recycler.h"
#include "container_ravl.h"
#include "container_seglists.h"
#include "alloc_class.h"
#include "os_thread.h"
#include "set.h"

#define MAX_RUN_LOCKS MAX_CHUNK
#define MAX_RUN_LOCKS_VG 1024 /* avoid perf issues /w drd */

/*
 * This is the value by which the heap might grow once we hit an OOM.
 */
#define HEAP_DEFAULT_GROW_SIZE (1 << 27) /* 128 megabytes */
#define MAX_DEFAULT_ARENAS (1 << 10) /* 1024 arenas */

enum pobj_arenas_assignment_type Default_arenas_assignment_type =
	POBJ_ARENAS_ASSIGNMENT_THREAD_KEY;

size_t Default_arenas_max = 0;

struct arenas_thread_assignment {
	enum pobj_arenas_assignment_type type;
	union {
		os_tls_key_t thread;
		struct arena *global;
	};
};

struct arenas {
	VEC(, struct arena *) vec;
	size_t nactive;

	/*
	 * When nesting with other locks, this one must be acquired first,
	 * prior to locking any buckets or memory blocks.
	 */
	os_mutex_t lock;

	/* stores a pointer to one of the arenas */
	struct arenas_thread_assignment assignment;
};

/*
 * Arenas store the collection of buckets for allocation classes.
 * Each thread is assigned an arena on its first allocator operation
 * if arena is set to auto.
 */
struct arena {
	/* one bucket per allocation class */
	struct bucket_locked *buckets[MAX_ALLOCATION_CLASSES];

	/*
	 * Decides whether the arena can be
	 * automatically assigned to a thread.
	 */
	int automatic;
	size_t nthreads;
	struct arenas *arenas;
};

struct heap_rt {
	struct alloc_class_collection *alloc_classes;

	struct bucket_locked *default_bucket;

	struct arenas arenas;

	struct recycler *recyclers[MAX_ALLOCATION_CLASSES];

	os_mutex_t run_locks[MAX_RUN_LOCKS];
	unsigned nlocks;

	unsigned nzones;
	int *zone_reclaimed_map;
};

/*
 * heap_get_recycler - (internal) retrieves the recycler instance with
 *	the corresponding class id. Initializes the recycler if needed.
 *
 */
static struct recycler *
heap_get_recycler(struct palloc_heap *heap, size_t id, size_t nallocs)
{
	struct recycler *r;
	util_atomic_load_explicit64(&heap->rt->recyclers[id], &r,
		memory_order_acquire);

	if (r != NULL)
		return r;

	r = recycler_new(heap, nallocs,
		&heap->rt->arenas.nactive);
	if (r && !util_bool_compare_and_swap64(&heap->rt->recyclers[id],
		NULL, r)) {
		/*
		 * If a different thread succeeded in assigning the recycler
		 * first, the recycler this thread created needs to be deleted.
		 */
		recycler_delete(r);

		return heap_get_recycler(heap, id, nallocs);
	}

	return r;
}

/*
 * heap_arenas_init - (internal) initialize generic arenas info
 */
static int
heap_arenas_init(struct arenas *arenas)
{
	util_mutex_init(&arenas->lock);
	VEC_INIT(&arenas->vec);
	arenas->nactive = 0;

	if (VEC_RESERVE(&arenas->vec, MAX_DEFAULT_ARENAS) == -1)
		return -1;
	return 0;
}

/*
 * heap_arenas_fini - (internal) destroy generic arenas info
 */
static void
heap_arenas_fini(struct arenas *arenas)
{
	util_mutex_destroy(&arenas->lock);
	VEC_DELETE(&arenas->vec);
}

/*
 * heap_alloc_classes -- returns the allocation classes collection
 */
struct alloc_class_collection *
heap_alloc_classes(struct palloc_heap *heap)
{
	return heap->rt ? heap->rt->alloc_classes : NULL;
}

/*
 * heap_arena_delete -- (internal) destroys arena instance
 */
static void
heap_arena_delete(struct arena *arena)
{
	for (int i = 0; i < MAX_ALLOCATION_CLASSES; ++i)
		if (arena->buckets[i] != NULL)
			bucket_locked_delete(arena->buckets[i]);
	Free(arena);
}

/*
 * heap_arena_new -- (internal) initializes arena instance
 */
static struct arena *
heap_arena_new(struct palloc_heap *heap, int automatic)
{
	struct heap_rt *rt = heap->rt;

	struct arena *arena = Zalloc(sizeof(struct arena));
	if (arena == NULL) {
		ERR("!heap: arena malloc error");
		return NULL;
	}
	arena->nthreads = 0;
	arena->automatic = automatic;
	arena->arenas = &heap->rt->arenas;

	COMPILE_ERROR_ON(MAX_ALLOCATION_CLASSES > UINT8_MAX);
	for (uint8_t i = 0; i < MAX_ALLOCATION_CLASSES; ++i) {
		struct alloc_class *ac =
			alloc_class_by_id(rt->alloc_classes, i);
		if (ac != NULL) {
			arena->buckets[i] =
				bucket_locked_new(container_new_seglists(heap),
					ac);
			if (arena->buckets[i] == NULL)
				goto error_bucket_create;
		} else {
			arena->buckets[i] = NULL;
		}
	}

	return arena;

error_bucket_create:
	heap_arena_delete(arena);
	return NULL;
}

/*
 * heap_get_best_class -- returns the alloc class that best fits the
 *	requested size
 */
struct alloc_class *
heap_get_best_class(struct palloc_heap *heap, size_t size)
{
	return alloc_class_by_alloc_size(heap->rt->alloc_classes, size);
}

/*
 * heap_arena_thread_detach -- detaches arena from the current thread
 *
 * Must be called with arenas lock taken.
 */
static void
heap_arena_thread_detach(struct arena *a)
{
	/*
	 * Even though this is under a lock, nactive variable can also be read
	 * concurrently from the recycler (without the arenas lock).
	 * That's why we are using an atomic operation.
	 */
	if ((--a->nthreads) == 0)
		util_fetch_and_sub64(&a->arenas->nactive, 1);
}

/*
 * heap_arena_thread_attach -- assign arena to the current thread
 *
 * Must be called with arenas lock taken.
 */
static void
heap_arena_thread_attach(struct palloc_heap *heap, struct arena *a)
{
	struct heap_rt *h = heap->rt;

	struct arenas_thread_assignment *assignment = &h->arenas.assignment;
	ASSERTeq(assignment->type, POBJ_ARENAS_ASSIGNMENT_THREAD_KEY);

	struct arena *thread_arena = os_tls_get(assignment->thread);
	if (thread_arena)
		heap_arena_thread_detach(thread_arena);

	ASSERTne(a, NULL);

	/*
	 * Even though this is under a lock, nactive variable can also be read
	 * concurrently from the recycler (without the arenas lock).
	 * That's why we are using an atomic operation.
	 */
	if ((a->nthreads++) == 0)
		util_fetch_and_add64(&a->arenas->nactive, 1);

	os_tls_set(assignment->thread, a);
}

/*
 * heap_thread_arena_destructor -- (internal) removes arena thread assignment
 */
static void
heap_thread_arena_destructor(void *arg)
{
	struct arena *a = arg;
	os_mutex_lock(&a->arenas->lock);
	heap_arena_thread_detach(a);
	os_mutex_unlock(&a->arenas->lock);
}

/*
 * arena_thread_assignment_init -- (internal) initializes thread assignment
 *	type for arenas.
 */
static int
arena_thread_assignment_init(struct arenas_thread_assignment *assignment,
	enum pobj_arenas_assignment_type type)
{
	assignment->type = type;

	int ret = 0;

	switch (type) {
		case POBJ_ARENAS_ASSIGNMENT_THREAD_KEY:
			ret = os_tls_key_create(&assignment->thread,
				heap_thread_arena_destructor);
			break;
		case POBJ_ARENAS_ASSIGNMENT_GLOBAL:
			assignment->global = NULL;
			break;
		default: {
			ASSERT(0); /* unreachable */
		}
	}

	return ret;
}

/*
 * arena_thread_assignment_fini -- (internal) destroys thread assignment
 *	type for arenas.
 */
static void
arena_thread_assignment_fini(struct arenas_thread_assignment *assignment)
{
	switch (assignment->type) {
		case POBJ_ARENAS_ASSIGNMENT_THREAD_KEY:
			os_tls_key_delete(assignment->thread);
			break;
		case POBJ_ARENAS_ASSIGNMENT_GLOBAL:
			break;
		default: {
			ASSERT(0); /* unreachable */
		}
	}
}

/*
 * heap_get_arena_by_id -- returns arena by id
 *
 * Must be called with arenas lock taken.
 */
static struct arena *
heap_get_arena_by_id(struct palloc_heap *heap, unsigned arena_id)
{
	return VEC_ARR(&heap->rt->arenas.vec)[arena_id - 1];
}

/*
 * heap_global_arena_assign -- (internal) assigns the first automatic arena
 *	as the heaps' global arena assignment.
 */
static struct arena *
heap_global_arena_assign(struct palloc_heap *heap)
{
	util_mutex_lock(&heap->rt->arenas.lock);

	ASSERTne(VEC_SIZE(&heap->rt->arenas.vec), 0);

	struct arena *a = NULL;
	VEC_FOREACH(a, &heap->rt->arenas.vec) {
		if (a->automatic)
			break;
	}

	LOG(4, "assigning %p arena to current thread", a);

	/* at least one automatic arena must exist */
	ASSERTne(a, NULL);
	heap->rt->arenas.assignment.global = a;

	util_mutex_unlock(&heap->rt->arenas.lock);

	return a;
}

/*
 * heap_thread_arena_assign -- (internal) assigns the least used arena
 *	to current thread
 *
 * To avoid complexities with regards to races in the search for the least
 * used arena, a lock is used, but the nthreads counter of the arena is still
 * bumped using atomic instruction because it can happen in parallel to a
 * destructor of a thread, which also touches that variable.
 */
static struct arena *
heap_thread_arena_assign(struct palloc_heap *heap)
{
	util_mutex_lock(&heap->rt->arenas.lock);

	struct arena *least_used = NULL;

	ASSERTne(VEC_SIZE(&heap->rt->arenas.vec), 0);

	struct arena *a;
	VEC_FOREACH(a, &heap->rt->arenas.vec) {
		if (!a->automatic)
			continue;
		if (least_used == NULL ||
			a->nthreads < least_used->nthreads)
			least_used = a;
	}

	LOG(4, "assigning %p arena to current thread", least_used);

	/* at least one automatic arena must exist */
	ASSERTne(least_used, NULL);
	heap_arena_thread_attach(heap, least_used);

	util_mutex_unlock(&heap->rt->arenas.lock);

	return least_used;
}

/*
 * heap_thread_arena -- (internal) returns the arena assigned to the current
 *	thread
 */
static struct arena *
heap_thread_arena(struct palloc_heap *heap)
{
	struct arenas_thread_assignment *assignment =
		&heap->rt->arenas.assignment;
	struct arena *arena = NULL;

	switch (assignment->type) {
		case POBJ_ARENAS_ASSIGNMENT_THREAD_KEY:
			if ((arena = os_tls_get(assignment->thread)) == NULL)
				arena = heap_thread_arena_assign(heap);
			break;
		case POBJ_ARENAS_ASSIGNMENT_GLOBAL:
			if ((arena = assignment->global) == NULL)
				arena = heap_global_arena_assign(heap);
			break;
		default: {
			ASSERT(0); /* unreachable */
		}
	}

	ASSERTne(arena, NULL);

	return arena;
}

/*
 * heap_get_thread_arena_id -- returns the arena id assigned to the current
 *	thread
 */
unsigned
heap_get_thread_arena_id(struct palloc_heap *heap)
{
	unsigned arena_id = 1;
	struct arena *arenap = heap_thread_arena(heap);
	struct arena *arenav;
	struct heap_rt *rt = heap->rt;

	util_mutex_lock(&rt->arenas.lock);
	VEC_FOREACH(arenav, &heap->rt->arenas.vec) {
		if (arenav == arenap) {
			util_mutex_unlock(&rt->arenas.lock);
			return arena_id;
		}
		arena_id++;
	}

	util_mutex_unlock(&rt->arenas.lock);
	ASSERT(0);
	return arena_id;
}

/*
 * heap_bucket_acquire -- fetches by arena or by id a bucket exclusive
 * for the thread until heap_bucket_release is called
 */
struct bucket *
heap_bucket_acquire(struct palloc_heap *heap, uint8_t class_id,
		uint16_t arena_id)
{
	struct heap_rt *rt = heap->rt;
	struct bucket_locked *b;

	if (class_id == DEFAULT_ALLOC_CLASS_ID) {
		b = rt->default_bucket;
		goto out;
	}

	if (arena_id == HEAP_ARENA_PER_THREAD) {
		struct arena *arena = heap_thread_arena(heap);
		ASSERTne(arena->buckets, NULL);
		b = arena->buckets[class_id];
	} else {
		b = (VEC_ARR(&heap->rt->arenas.vec)
			[arena_id - 1])->buckets[class_id];
	}

out:
	return bucket_acquire(b);
}

/*
 * heap_bucket_release -- puts the bucket back into the heap
 */
void
heap_bucket_release(struct bucket *b)
{
	bucket_release(b);
}

/*
 * heap_get_run_lock -- returns the lock associated with memory block
 */
os_mutex_t *
heap_get_run_lock(struct palloc_heap *heap, uint32_t chunk_id)
{
	return &heap->rt->run_locks[chunk_id % heap->rt->nlocks];
}

/*
 * heap_max_zone -- (internal) calculates how many zones can the heap fit
 */
static unsigned
heap_max_zone(size_t size)
{
	unsigned max_zone = 0;
	size -= sizeof(struct heap_header);

	while (size >= ZONE_MIN_SIZE) {
		max_zone++;
		size -= size <= ZONE_MAX_SIZE ? size : ZONE_MAX_SIZE;
	}

	return max_zone;
}

/*
 * zone_calc_size_idx -- (internal) calculates zone size index
 */
static uint32_t
zone_calc_size_idx(uint32_t zone_id, unsigned max_zone, size_t heap_size)
{
	ASSERT(max_zone > 0);
	if (zone_id < max_zone - 1)
		return MAX_CHUNK;

	ASSERT(heap_size >= zone_id * ZONE_MAX_SIZE);
	size_t zone_raw_size = heap_size - zone_id * ZONE_MAX_SIZE;

	ASSERT(zone_raw_size >= (sizeof(struct zone_header) +
			sizeof(struct chunk_header) * MAX_CHUNK) +
			sizeof(struct heap_header));
	zone_raw_size -= sizeof(struct zone_header) +
		sizeof(struct chunk_header) * MAX_CHUNK +
		sizeof(struct heap_header);

	size_t zone_size_idx = zone_raw_size / CHUNKSIZE;
	ASSERT(zone_size_idx <= UINT32_MAX);

	return (uint32_t)zone_size_idx;
}

/*
 * heap_zone_init -- (internal) writes zone's first chunk and header
 */
static void
heap_zone_init(struct palloc_heap *heap, uint32_t zone_id,
	uint32_t first_chunk_id)
{
	struct zone *z = ZID_TO_ZONE(heap->layout, zone_id);
	uint32_t size_idx = zone_calc_size_idx(zone_id, heap->rt->nzones,
			*heap->sizep);

	ASSERT(size_idx > first_chunk_id);
	memblock_huge_init(heap, first_chunk_id, zone_id,
		size_idx - first_chunk_id);

	struct zone_header nhdr = {
		.size_idx = size_idx,
		.magic = ZONE_HEADER_MAGIC,
	};
	z->header = nhdr; /* write the entire header (8 bytes) at once */
	pmemops_persist(&heap->p_ops, &z->header, sizeof(z->header));
}

/*
 * heap_get_adjacent_free_block -- locates adjacent free memory block in heap
 */
static int
heap_get_adjacent_free_block(struct palloc_heap *heap,
	const struct memory_block *in, struct memory_block *out, int prev)
{
	struct zone *z = ZID_TO_ZONE(heap->layout, in->zone_id);
	struct chunk_header *hdr = &z->chunk_headers[in->chunk_id];
	out->zone_id = in->zone_id;

	if (prev) {
		if (in->chunk_id == 0)
			return ENOENT;

		struct chunk_header *prev_hdr =
			&z->chunk_headers[in->chunk_id - 1];
		out->chunk_id = in->chunk_id - prev_hdr->size_idx;

		if (z->chunk_headers[out->chunk_id].type != CHUNK_TYPE_FREE)
			return ENOENT;

		out->size_idx = z->chunk_headers[out->chunk_id].size_idx;
	} else { /* next */
		if (in->chunk_id + hdr->size_idx == z->header.size_idx)
			return ENOENT;

		out->chunk_id = in->chunk_id + hdr->size_idx;

		if (z->chunk_headers[out->chunk_id].type != CHUNK_TYPE_FREE)
			return ENOENT;

		out->size_idx = z->chunk_headers[out->chunk_id].size_idx;
	}
	memblock_rebuild_state(heap, out);

	return 0;
}

/*
 * heap_coalesce -- (internal) merges adjacent memory blocks
 */
static struct memory_block
heap_coalesce(struct palloc_heap *heap,
	const struct memory_block *blocks[], int n)
{
	struct memory_block ret = MEMORY_BLOCK_NONE;

	const struct memory_block *b = NULL;
	ret.size_idx = 0;
	for (int i = 0; i < n; ++i) {
		if (blocks[i] == NULL)
			continue;
		b = b ? b : blocks[i];
		ret.size_idx += blocks[i]->size_idx;
	}

	ASSERTne(b, NULL);

	ret.chunk_id = b->chunk_id;
	ret.zone_id = b->zone_id;
	ret.block_off = b->block_off;
	memblock_rebuild_state(heap, &ret);

	return ret;
}

/*
 * heap_coalesce_huge -- finds neighbours of a huge block, removes them from the
 *	volatile state and returns the resulting block
 */
static struct memory_block
heap_coalesce_huge(struct palloc_heap *heap, struct bucket *b,
	const struct memory_block *m)
{
	const struct memory_block *blocks[3] = {NULL, m, NULL};

	struct memory_block prev = MEMORY_BLOCK_NONE;
	if (heap_get_adjacent_free_block(heap, m, &prev, 1) == 0 &&
		bucket_remove_block(b, &prev) == 0) {
		blocks[0] = &prev;
	}

	struct memory_block next = MEMORY_BLOCK_NONE;
	if (heap_get_adjacent_free_block(heap, m, &next, 0) == 0 &&
		bucket_remove_block(b, &next) == 0) {
		blocks[2] = &next;
	}

	return heap_coalesce(heap, blocks, 3);
}

/*
 * heap_free_chunk_reuse -- reuses existing free chunk
 */
int
heap_free_chunk_reuse(struct palloc_heap *heap,
	struct bucket *bucket,
	struct memory_block *m)
{
	/*
	 * Perform coalescing just in case there
	 * are any neighboring free chunks.
	 */
	struct memory_block nm = heap_coalesce_huge(heap, bucket, m);
	if (nm.size_idx != m->size_idx) {
		m->m_ops->prep_hdr(&nm, MEMBLOCK_FREE, NULL);
	}

	*m = nm;

	return bucket_insert_block(bucket, m);
}

/*
 * heap_run_into_free_chunk -- (internal) creates a new free chunk in place of
 *	a run.
 */
static void
heap_run_into_free_chunk(struct palloc_heap *heap,
	struct bucket *bucket,
	struct memory_block *m)
{
	struct chunk_header *hdr = heap_get_chunk_hdr(heap, m);

	m->block_off = 0;
	m->size_idx = hdr->size_idx;

	STATS_SUB(heap->stats, transient, heap_run_active,
		m->size_idx * CHUNKSIZE);

	/*
	 * The only thing this could race with is heap_memblock_on_free()
	 * because that function is called after processing the operation,
	 * which means that a different thread might immediately call this
	 * function if the free() made the run empty.
	 * We could forgo this lock if it weren't for helgrind which needs it
	 * to establish happens-before relation for the chunk metadata.
	 */
	os_mutex_t *lock = m->m_ops->get_lock(m);
	util_mutex_lock(lock);

	*m = memblock_huge_init(heap, m->chunk_id, m->zone_id, m->size_idx);

	heap_free_chunk_reuse(heap, bucket, m);

	util_mutex_unlock(lock);
}

/*
 * heap_reclaim_run -- checks the run for available memory if unclaimed.
 *
 * Returns 1 if reclaimed chunk, 0 otherwise.
 */
static int
heap_reclaim_run(struct palloc_heap *heap, struct memory_block *m, int startup)
{
	struct chunk_run *run = heap_get_chunk_run(heap, m);
	struct chunk_header *hdr = heap_get_chunk_hdr(heap, m);

	struct alloc_class *c = alloc_class_by_run(
		heap->rt->alloc_classes,
		run->hdr.block_size, hdr->flags, m->size_idx);

	struct recycler_element e = recycler_element_new(heap, m);
	if (c == NULL) {
		uint32_t size_idx = m->size_idx;
		struct run_bitmap b;
		m->m_ops->get_bitmap(m, &b);

		ASSERTeq(size_idx, m->size_idx);

		return e.free_space == b.nbits;
	}

	if (e.free_space == c->rdsc.nallocs)
		return 1;

	if (startup) {
		STATS_INC(heap->stats, transient, heap_run_active,
			m->size_idx * CHUNKSIZE);
		STATS_INC(heap->stats, transient, heap_run_allocated,
			(c->rdsc.nallocs - e.free_space) * run->hdr.block_size);
	}
	struct recycler *recycler = heap_get_recycler(heap, c->id,
		c->rdsc.nallocs);

	if (recycler == NULL || recycler_put(recycler, e) < 0)
		ERR("lost runtime tracking info of %u run due to OOM", c->id);

	return 0;
}

/*
 * heap_reclaim_zone_garbage -- (internal) creates volatile state of unused runs
 */
static void
heap_reclaim_zone_garbage(struct palloc_heap *heap, struct bucket *bucket,
	uint32_t zone_id)
{
	struct zone *z = ZID_TO_ZONE(heap->layout, zone_id);

	for (uint32_t i = 0; i < z->header.size_idx; ) {
		struct chunk_header *hdr = &z->chunk_headers[i];
		ASSERT(hdr->size_idx != 0);

		struct memory_block m = MEMORY_BLOCK_NONE;
		m.zone_id = zone_id;
		m.chunk_id = i;
		m.size_idx = hdr->size_idx;

		memblock_rebuild_state(heap, &m);
		m.m_ops->reinit_chunk(&m);

		switch (hdr->type) {
			case CHUNK_TYPE_RUN:
				if (heap_reclaim_run(heap, &m, 1) != 0)
					heap_run_into_free_chunk(heap, bucket,
						&m);
				break;
			case CHUNK_TYPE_FREE:
				heap_free_chunk_reuse(heap, bucket, &m);
				break;
			case CHUNK_TYPE_USED:
				break;
			default:
				ASSERT(0);
		}

		i = m.chunk_id + m.size_idx; /* hdr might have changed */
	}
}

/*
 * heap_ensure_zone_reclaimed -- make sure that the specified zone has been
 * already reclaimed.
 */
void
heap_ensure_zone_reclaimed(struct palloc_heap *heap, uint32_t zone_id)
{
	int zone_reclaimed;
	util_atomic_load_explicit32(&heap->rt->zone_reclaimed_map[zone_id],
		&zone_reclaimed, memory_order_acquire);
	if (zone_reclaimed)
		return;

	struct bucket *defb = heap_bucket_acquire(heap,
		DEFAULT_ALLOC_CLASS_ID,
		HEAP_ARENA_PER_THREAD);

	struct zone *z = ZID_TO_ZONE(heap->layout, zone_id);
	ASSERTeq(z->header.magic, ZONE_HEADER_MAGIC);

	/* check a second time just to make sure no other thread was first */
	util_atomic_load_explicit32(&heap->rt->zone_reclaimed_map[zone_id],
		&zone_reclaimed, memory_order_acquire);
	if (zone_reclaimed)
		goto out;

	util_atomic_store_explicit32(&heap->rt->zone_reclaimed_map[zone_id], 1,
		memory_order_release);

	heap_reclaim_zone_garbage(heap, defb, zone_id);

out:
	heap_bucket_release(heap, defb);
}

/*
 * heap_populate_bucket -- (internal) creates volatile state of memory blocks
 */
static int
heap_populate_bucket(struct palloc_heap *heap, struct bucket *bucket)
{
	struct heap_rt *h = heap->rt;

	unsigned zone_id; /* first not reclaimed zone */
	for (zone_id = 0; zone_id < h->nzones; ++zone_id) {
		if (h->zone_reclaimed_map[zone_id] == 0)
			break;
	}

	/* at this point we are sure that there's no more memory in the heap */
	if (zone_id == h->nzones)
		return ENOMEM;

	util_atomic_store_explicit32(&heap->rt->zone_reclaimed_map[zone_id], 1,
		memory_order_release);

	struct zone *z = ZID_TO_ZONE(heap->layout, zone_id);

	/* ignore zone and chunk headers */
	VALGRIND_ADD_TO_GLOBAL_TX_IGNORE(z, sizeof(z->header) +
		sizeof(z->chunk_headers));

	if (z->header.magic != ZONE_HEADER_MAGIC)
		heap_zone_init(heap, zone_id, 0);

	heap_reclaim_zone_garbage(heap, bucket, zone_id);

	/*
	 * It doesn't matter that this function might not have found any
	 * free blocks because there is still potential that subsequent calls
	 * will find something in later zones.
	 */
	return 0;
}

/*
 * heap_recycle_unused -- recalculate scores in the recycler and turn any
 *	empty runs into free chunks
 *
 * If force is not set, this function might effectively be a noop if not enough
 * of space was freed.
 */
static int
heap_recycle_unused(struct palloc_heap *heap, struct recycler *recycler,
	struct bucket *defb, int force)
{
	struct empty_runs r = recycler_recalc(recycler, force);
	if (VEC_SIZE(&r) == 0)
		return ENOMEM;

	struct bucket *nb = defb == NULL ? heap_bucket_acquire(heap,
		DEFAULT_ALLOC_CLASS_ID, HEAP_ARENA_PER_THREAD) : NULL;

	ASSERT(defb != NULL || nb != NULL);

	struct memory_block *nm;
	VEC_FOREACH_BY_PTR(nm, &r) {
		heap_run_into_free_chunk(heap, defb ? defb : nb, nm);
	}

	if (nb != NULL)
		heap_bucket_release(nb);

	VEC_DELETE(&r);

	return 0;
}

/*
 * heap_reclaim_garbage -- (internal) creates volatile state of unused runs
 */
static int
heap_reclaim_garbage(struct palloc_heap *heap, struct bucket *bucket)
{
	int ret = ENOMEM;
	struct recycler *r;
	for (size_t i = 0; i < MAX_ALLOCATION_CLASSES; ++i) {
		if ((r = heap->rt->recyclers[i]) == NULL)
			continue;

		if (heap_recycle_unused(heap, r, bucket, 1) == 0)
			ret = 0;
	}

	return ret;
}

/*
 * heap_ensure_huge_bucket_filled --
 *	(internal) refills the default bucket if needed
 */
static int
heap_ensure_huge_bucket_filled(struct palloc_heap *heap,
	struct bucket *bucket)
{
	if (heap_reclaim_garbage(heap, bucket) == 0)
		return 0;

	if (heap_populate_bucket(heap, bucket) == 0)
		return 0;

	int extend;
	if ((extend = heap_extend(heap, bucket, heap->growsize)) < 0)
		return ENOMEM;

	if (extend == 1)
		return 0;

	/*
	 * Extending the pool does not automatically add the chunks into the
	 * runtime state of the bucket - we need to traverse the new zone if
	 * it was created.
	 */
	if (heap_populate_bucket(heap, bucket) == 0)
		return 0;

	return ENOMEM;
}

/*
 * heap_discard_run -- puts the memory block back into the global heap.
 */
void
heap_discard_run(struct palloc_heap *heap, struct memory_block *m)
{
	if (heap_reclaim_run(heap, m, 0)) {
		struct bucket *b =
			heap_bucket_acquire(heap,
			DEFAULT_ALLOC_CLASS_ID, 0);

		heap_run_into_free_chunk(heap, b, m);

		heap_bucket_release(b);
	}
}

/*
 * heap_detach_and_try_discard_run -- detaches the active from a bucket and
 *	tries to discard the run if it is completely empty (has no allocations)
 */
static int
heap_detach_and_try_discard_run(struct palloc_heap *heap, struct bucket *b)
{
	int empty = 0;
	struct memory_block m;
	if (bucket_detach_run(b, &m, &empty) != 0)
		return -1;

	if (empty)
		heap_discard_run(heap, &m);

	return 0;
}

/*
 * heap_force_recycle -- detaches all memory from arenas, and forces global
 *	recycling of all memory blocks
 */
void
heap_force_recycle(struct palloc_heap *heap)
{
	util_mutex_lock(&heap->rt->arenas.lock);
	struct arena *arenap;
	VEC_FOREACH(arenap, &heap->rt->arenas.vec) {
		for (int i = 0; i < MAX_ALLOCATION_CLASSES; ++i) {
			struct bucket_locked *locked = arenap->buckets[i];
			if (locked == NULL)
				continue;
			struct bucket *b = bucket_acquire(locked);
			heap_detach_and_try_discard_run(heap, b);

			bucket_release(b);
		}
	}
	util_mutex_unlock(&heap->rt->arenas.lock);
	heap_reclaim_garbage(heap, NULL);
}

/*
 * heap_reuse_from_recycler -- (internal) try reusing runs that are currently
 *	in the recycler
 */
static int
heap_reuse_from_recycler(struct palloc_heap *heap,
	struct bucket *b, uint32_t units, int force)
{
	struct memory_block m = MEMORY_BLOCK_NONE;
	m.size_idx = units;

	struct alloc_class *aclass = bucket_alloc_class(b);

	struct recycler *recycler = heap_get_recycler(heap, aclass->id,
		aclass->rdsc.nallocs);
	if (recycler == NULL) {
		ERR("lost runtime tracking info of %u run due to OOM",
			aclass->id);
		return 0;
	}

	if (!force && recycler_get(recycler, &m) == 0)
		return bucket_attach_run(b, &m);

	heap_recycle_unused(heap, recycler, NULL, force);

	if (recycler_get(recycler, &m) == 0)
		return bucket_attach_run(b, &m);

	return ENOMEM;
}

/*
 * heap_run_create -- (internal) initializes a new run on an existing free chunk
 */
static int
heap_run_create(struct palloc_heap *heap, struct bucket *b,
	struct memory_block *m)
{
	struct alloc_class *aclass = bucket_alloc_class(b);
	*m = memblock_run_init(heap, m->chunk_id, m->zone_id, &aclass->rdsc);

	bucket_attach_run(b, m);

	STATS_INC(heap->stats, transient, heap_run_active,
		m->size_idx * CHUNKSIZE);

	return 0;
}

/*
 * heap_ensure_run_bucket_filled -- (internal) refills the bucket if needed
 */
static int
heap_ensure_run_bucket_filled(struct palloc_heap *heap, struct bucket *b,
	uint32_t units)
{
	struct alloc_class *aclass = bucket_alloc_class(b);
	ASSERTeq(aclass->type, CLASS_RUN);
	int ret = 0;

	if (heap_detach_and_try_discard_run(heap, b) != 0)
		return ENOMEM;

	if (heap_reuse_from_recycler(heap, b, units, 0) == 0)
		goto out;

	/* search in the next zone before attempting to create a new run */
	struct bucket *defb = heap_bucket_acquire(heap,
		DEFAULT_ALLOC_CLASS_ID,
		HEAP_ARENA_PER_THREAD);
	heap_populate_bucket(heap, defb);
	heap_bucket_release(defb);

	if (heap_reuse_from_recycler(heap, b, units, 0) == 0)
		goto out;

	struct memory_block m = MEMORY_BLOCK_NONE;
	m.size_idx = aclass->rdsc.size_idx;

	defb = heap_bucket_acquire(heap,
		DEFAULT_ALLOC_CLASS_ID,
		HEAP_ARENA_PER_THREAD);

	/* cannot reuse an existing run, create a new one */
	if (heap_get_bestfit_block(heap, defb, &m) == 0) {
		ASSERTeq(m.block_off, 0);
		if (heap_run_create(heap, b, &m) != 0) {
			heap_bucket_release(defb);
			return ENOMEM;
		}

		heap_bucket_release(defb);

		goto out;
	}
	heap_bucket_release(defb);

	if (heap_reuse_from_recycler(heap, b, units, 0) == 0)
		goto out;

	ret = ENOMEM;
out:

	return ret;
}

/*
 * heap_memblock_on_free -- bookkeeping actions executed at every free of a
 *	block
 */
void
heap_memblock_on_free(struct palloc_heap *heap, const struct memory_block *m)
{
	if (m->type != MEMORY_BLOCK_RUN)
		return;

	struct chunk_header *hdr = heap_get_chunk_hdr(heap, m);
	struct chunk_run *run = heap_get_chunk_run(heap, m);

	ASSERTeq(hdr->type, CHUNK_TYPE_RUN);

	struct alloc_class *c = alloc_class_by_run(
		heap->rt->alloc_classes,
		run->hdr.block_size, hdr->flags, hdr->size_idx);

	if (c == NULL)
		return;

	struct recycler *recycler = heap_get_recycler(heap, c->id,
		c->rdsc.nallocs);
	if (recycler == NULL) {
		ERR("lost runtime tracking info of %u run due to OOM",
			c->id);
	} else {
		recycler_inc_unaccounted(recycler, m);
	}
}

/*
 * heap_split_block -- (internal) splits unused part of the memory block
 */
static void
heap_split_block(struct palloc_heap *heap, struct bucket *b,
		struct memory_block *m, uint32_t units)
{
	struct alloc_class *aclass = bucket_alloc_class(b);
	ASSERT(units <= UINT16_MAX);
	ASSERT(units > 0);

	if (aclass->type == CLASS_RUN) {
		ASSERT((uint64_t)m->block_off + (uint64_t)units <= UINT32_MAX);
		struct memory_block r = {m->chunk_id, m->zone_id,
			m->size_idx - units, (uint32_t)(m->block_off + units),
			NULL, NULL, 0, 0, NULL};
		memblock_rebuild_state(heap, &r);
		if (bucket_insert_block(b, &r) != 0)
			LOG(2,
				"failed to allocate memory block runtime tracking info");
	} else {
		uint32_t new_chunk_id = m->chunk_id + units;
		uint32_t new_size_idx = m->size_idx - units;

		struct memory_block n = memblock_huge_init(heap,
			new_chunk_id, m->zone_id, new_size_idx);

		*m = memblock_huge_init(heap, m->chunk_id, m->zone_id, units);

		if (bucket_insert_block(b, &n) != 0)
			LOG(2,
				"failed to allocate memory block runtime tracking info");
	}

	m->size_idx = units;
}

/*
 * heap_get_bestfit_block --
 *	extracts a memory block of equal size index
 */
int
heap_get_bestfit_block(struct palloc_heap *heap, struct bucket *b,
	struct memory_block *m)
{
	struct alloc_class *aclass = bucket_alloc_class(b);
	uint32_t units = m->size_idx;

	while (bucket_alloc_block(b, m) != 0) {
		if (aclass->type == CLASS_HUGE) {
			if (heap_ensure_huge_bucket_filled(heap, b) != 0)
				return ENOMEM;
		} else {
			if (heap_ensure_run_bucket_filled(heap, b, units) != 0)
				return ENOMEM;
		}
	}

	ASSERT(m->size_idx >= units);

	if (units != m->size_idx)
		heap_split_block(heap, b, m, units);

	m->m_ops->ensure_header_type(m, aclass->header_type);
	m->header_type = aclass->header_type;

	return 0;
}

/*
 * heap_end -- returns first address after heap
 */
void *
heap_end(struct palloc_heap *h)
{
	ASSERT(h->rt->nzones > 0);

	struct zone *last_zone = ZID_TO_ZONE(h->layout, h->rt->nzones - 1);

	return &last_zone->chunks[last_zone->header.size_idx];
}

/*
 * heap_arena_create -- create a new arena, push it to the vector
 * and return new arena id or -1 on failure
 */
int
heap_arena_create(struct palloc_heap *heap)
{
	struct heap_rt *h = heap->rt;

	struct arena *arena = heap_arena_new(heap, 0);
	if (arena == NULL)
		return -1;

	util_mutex_lock(&h->arenas.lock);

	if (VEC_PUSH_BACK(&h->arenas.vec, arena))
		goto err_push_back;

	int ret = (int)VEC_SIZE(&h->arenas.vec);
	util_mutex_unlock(&h->arenas.lock);

	return ret;

err_push_back:
	util_mutex_unlock(&h->arenas.lock);
	heap_arena_delete(arena);
	return -1;
}

/*
 * heap_get_narenas_total -- returns the number of all arenas in the heap
 */
unsigned
heap_get_narenas_total(struct palloc_heap *heap)
{
	struct heap_rt *h = heap->rt;

	util_mutex_lock(&h->arenas.lock);
	unsigned total = (unsigned)VEC_SIZE(&h->arenas.vec);
	util_mutex_unlock(&h->arenas.lock);

	return total;
}

/*
 * heap_get_narenas_max -- returns the max number of arenas
 */
unsigned
heap_get_narenas_max(struct palloc_heap *heap)
{
	struct heap_rt *h = heap->rt;

	util_mutex_lock(&h->arenas.lock);
	unsigned max = (unsigned)VEC_CAPACITY(&h->arenas.vec);
	util_mutex_unlock(&h->arenas.lock);

	return max;
}

/*
 * heap_set_narenas_max -- change the max number of arenas
 */
int
heap_set_narenas_max(struct palloc_heap *heap, unsigned size)
{
	struct heap_rt *h = heap->rt;
	int ret = -1;

	util_mutex_lock(&h->arenas.lock);
	unsigned capacity = (unsigned)VEC_CAPACITY(&h->arenas.vec);
	if (size < capacity) {
		LOG(2, "cannot decrease max number of arenas");
		goto out;
	} else if (size == capacity) {
		ret = 0;
		goto out;
	}

	ret = VEC_RESERVE(&h->arenas.vec, size);

out:
	util_mutex_unlock(&h->arenas.lock);
	return ret;
}

/*
 * heap_get_narenas_auto -- returns the number of all automatic arenas
 */
unsigned
heap_get_narenas_auto(struct palloc_heap *heap)
{
	struct heap_rt *h = heap->rt;
	struct arena *arena;
	unsigned narenas = 0;

	util_mutex_lock(&h->arenas.lock);

	VEC_FOREACH(arena, &h->arenas.vec) {
		if (arena->automatic)
			narenas++;
	}

	util_mutex_unlock(&h->arenas.lock);

	return narenas;
}

/*
 * heap_get_arena_buckets -- returns a pointer to buckets from the arena
 */
struct bucket_locked **
heap_get_arena_buckets(struct palloc_heap *heap, unsigned arena_id)
{
	util_mutex_lock(&heap->rt->arenas.lock);
	struct arena *a = heap_get_arena_by_id(heap, arena_id);
	util_mutex_unlock(&heap->rt->arenas.lock);

	return a->buckets;
}

/*
 * heap_get_arena_auto -- returns arena automatic value
 */
int
heap_get_arena_auto(struct palloc_heap *heap, unsigned arena_id)
{
	util_mutex_lock(&heap->rt->arenas.lock);
	struct arena *a = heap_get_arena_by_id(heap, arena_id);
	util_mutex_unlock(&heap->rt->arenas.lock);

	return a->automatic;
}

/*
 * heap_set_arena_auto -- sets arena automatic value
 */
int
heap_set_arena_auto(struct palloc_heap *heap, unsigned arena_id,
		int automatic)
{
	unsigned nautomatic = 0;
	struct arena *a;
	struct heap_rt *h = heap->rt;
	int ret = 0;

	util_mutex_lock(&h->arenas.lock);
	VEC_FOREACH(a, &h->arenas.vec)
		if (a->automatic)
			nautomatic++;

	a = VEC_ARR(&heap->rt->arenas.vec)[arena_id - 1];

	if (!automatic && nautomatic <= 1 && a->automatic) {
		ERR("at least one automatic arena must exist");
		ret = -1;
		goto out;
	}
	a->automatic = automatic;

out:
	util_mutex_unlock(&h->arenas.lock);
	return ret;

}

/*
 * heap_set_arena_thread -- assign arena with given id to the current thread
 */
void
heap_set_arena_thread(struct palloc_heap *heap, unsigned arena_id)
{
	os_mutex_lock(&heap->rt->arenas.lock);
	heap_arena_thread_attach(heap, heap_get_arena_by_id(heap, arena_id));
	os_mutex_unlock(&heap->rt->arenas.lock);
}

/*
 * heap_get_procs -- returns the number of arenas to create
 */
unsigned
heap_get_procs(void)
{
	long cpus = sysconf(_SC_NPROCESSORS_ONLN);
	if (cpus < 1)
		cpus = 1;

	unsigned arenas = (unsigned)cpus;

	LOG(4, "creating %u arenas", arenas);

	return arenas;
}

/*
 * heap_create_alloc_class_buckets -- allocates all cache bucket
 * instances of the specified type
 */
int
heap_create_alloc_class_buckets(struct palloc_heap *heap, struct alloc_class *c)
{
	struct heap_rt *h = heap->rt;

	size_t i;
	struct arena *arena;
	VEC_FOREACH_BY_POS(i, &h->arenas.vec) {
		arena = VEC_ARR(&h->arenas.vec)[i];
		if (arena->buckets[c->id] == NULL)
			arena->buckets[c->id] = bucket_locked_new(
				container_new_seglists(heap), c);
		if (arena->buckets[c->id] == NULL)
			goto error_cache_bucket_new;
	}

	return 0;

error_cache_bucket_new:
	for (; i != 0; --i)
		bucket_locked_delete(
			VEC_ARR(&h->arenas.vec)[i - 1]->buckets[c->id]);

	return -1;
}

/*
 * heap_buckets_init -- (internal) initializes bucket instances
 */
int
heap_buckets_init(struct palloc_heap *heap)
{
	struct heap_rt *h = heap->rt;

	for (uint8_t i = 0; i < MAX_ALLOCATION_CLASSES; ++i) {
		struct alloc_class *c = alloc_class_by_id(h->alloc_classes, i);
		if (c != NULL) {
			if (heap_create_alloc_class_buckets(heap, c) != 0)
				goto error_bucket_create;
		}
	}

	h->default_bucket = bucket_locked_new(container_new_ravl(heap),
		alloc_class_by_id(h->alloc_classes, DEFAULT_ALLOC_CLASS_ID));

	if (h->default_bucket == NULL)
		goto error_bucket_create;

	return 0;

error_bucket_create: {
		struct arena *arena;
		VEC_FOREACH(arena, &h->arenas.vec)
			heap_arena_delete(arena);
	}
	return -1;
}

/*
 * heap_extend -- extend the heap by the given size
 *
 * Returns 0 if the current zone has been extended, 1 if a new zone had to be
 *	created, -1 if unsuccessful.
 *
 * If this function has to create a new zone, it will NOT populate buckets with
 * the new chunks.
 */
int
heap_extend(struct palloc_heap *heap, struct bucket *b, size_t size)
{
	void *nptr = util_pool_extend(heap->set, &size, PMEMOBJ_MIN_PART);
	if (nptr == NULL)
		return -1;

	*heap->sizep += size;
	pmemops_persist(&heap->p_ops, heap->sizep, sizeof(*heap->sizep));

	/*
	 * If interrupted after changing the size, the heap will just grow
	 * automatically on the next heap_boot.
	 */

	uint32_t nzones = heap_max_zone(*heap->sizep);
	uint32_t zone_id = nzones - 1;
	struct zone *z = ZID_TO_ZONE(heap->layout, zone_id);
	uint32_t chunk_id = heap->rt->nzones == nzones ? z->header.size_idx : 0;
	heap_zone_init(heap, zone_id, chunk_id);

	if (heap->rt->nzones != nzones) {
		heap->rt->nzones = nzones;
		return 0;
	}

	struct chunk_header *hdr = &z->chunk_headers[chunk_id];

	struct memory_block m = MEMORY_BLOCK_NONE;
	m.chunk_id = chunk_id;
	m.zone_id = zone_id;
	m.block_off = 0;
	m.size_idx = hdr->size_idx;
	memblock_rebuild_state(heap, &m);

	heap_free_chunk_reuse(heap, b, &m);

	return 1;
}

/*
 * heap_zone_update_if_needed -- updates the zone metadata if the pool has been
 *	extended.
 */
static void
heap_zone_update_if_needed(struct palloc_heap *heap)
{
	struct zone *z;

	for (uint32_t i = 0; i < heap->rt->nzones; ++i) {
		z = ZID_TO_ZONE(heap->layout, i);
		if (z->header.magic != ZONE_HEADER_MAGIC)
			continue;

		size_t size_idx = zone_calc_size_idx(i, heap->rt->nzones,
			*heap->sizep);

		if (size_idx == z->header.size_idx)
			continue;

		heap_zone_init(heap, i, z->header.size_idx);
	}
}

/*
 * heap_boot -- opens the heap region of the pmemobj pool
 *
 * If successful function returns zero. Otherwise an error number is returned.
 */
int
heap_boot(struct palloc_heap *heap, void *heap_start, uint64_t heap_size,
		uint64_t *sizep, void *base, struct pmem_ops *p_ops,
		struct stats *stats, struct pool_set *set)
{
	/*
	 * The size can be 0 if interrupted during heap_init or this is the
	 * first time booting the heap with the persistent size field.
	 */
	if (*sizep == 0) {
		*sizep = heap_size;
		pmemops_persist(p_ops, sizep, sizeof(*sizep));
	}

	if (heap_size < *sizep) {
		ERR("mapped region smaller than the heap size");
		return EINVAL;
	}

	struct heap_rt *h = Malloc(sizeof(*h));
	int err;
	if (h == NULL) {
		err = ENOMEM;
		goto error_heap_malloc;
	}

	h->nzones = heap_max_zone(heap_size);
	h->zone_reclaimed_map = Zalloc(sizeof(int) * h->nzones);
	if (h->zone_reclaimed_map == NULL) {
		err = ENOMEM;
		goto err_reclaimed_map_malloc;
	}

	if ((err = arena_thread_assignment_init(&h->arenas.assignment,
		Default_arenas_assignment_type)) != 0) {
		goto error_assignment_init;
	}

	h->alloc_classes = alloc_class_collection_new();
	if (h->alloc_classes == NULL) {
		err = ENOMEM;
		goto error_alloc_classes_new;
	}

	unsigned narenas_default = Default_arenas_max == 0 ?
		heap_get_procs() : (unsigned)Default_arenas_max;

	if (heap_arenas_init(&h->arenas) != 0) {
		err = errno;
		goto error_arenas_malloc;
	}

	h->nlocks = On_valgrind ? MAX_RUN_LOCKS_VG : MAX_RUN_LOCKS;
	for (unsigned i = 0; i < h->nlocks; ++i)
		util_mutex_init(&h->run_locks[i]);

	heap->p_ops = *p_ops;
	heap->layout = heap_start;
	heap->rt = h;
	heap->sizep = sizep;
	heap->base = base;
	heap->stats = stats;
	heap->set = set;
	heap->growsize = HEAP_DEFAULT_GROW_SIZE;
	heap->alloc_pattern = PALLOC_CTL_DEBUG_NO_PATTERN;
	VALGRIND_DO_CREATE_MEMPOOL(heap->layout, 0, 0);

	for (unsigned i = 0; i < narenas_default; ++i) {
		if (VEC_PUSH_BACK(&h->arenas.vec, heap_arena_new(heap, 1))) {
			err = errno;
			goto error_vec_reserve;
		}
	}

	for (unsigned i = 0; i < MAX_ALLOCATION_CLASSES; ++i)
		h->recyclers[i] = NULL;

	heap_zone_update_if_needed(heap);

	return 0;

error_vec_reserve:
	heap_arenas_fini(&h->arenas);
error_arenas_malloc:
	alloc_class_collection_delete(h->alloc_classes);
error_alloc_classes_new:
	arena_thread_assignment_fini(&h->arenas.assignment);
error_assignment_init:
	Free(h->zone_reclaimed_map);
err_reclaimed_map_malloc:
	Free(h);
	heap->rt = NULL;
error_heap_malloc:
	return err;
}

/*
 * heap_write_header -- (internal) creates a clean header
 */
static void
heap_write_header(struct heap_header *hdr)
{
	struct heap_header newhdr = {
		.signature = HEAP_SIGNATURE,
		.major = HEAP_MAJOR,
		.minor = HEAP_MINOR,
		.unused = 0,
		.chunksize = CHUNKSIZE,
		.chunks_per_zone = MAX_CHUNK,
		.reserved = {0},
		.checksum = 0
	};

	util_checksum(&newhdr, sizeof(newhdr), &newhdr.checksum, 1, 0);
	*hdr = newhdr;
}

/*
 * heap_init -- initializes the heap
 *
 * If successful function returns zero. Otherwise an error number is returned.
 */
int
heap_init(void *heap_start, uint64_t heap_size, uint64_t *sizep,
	struct pmem_ops *p_ops)
{
	if (heap_size < HEAP_MIN_SIZE)
		return EINVAL;

	VALGRIND_DO_MAKE_MEM_UNDEFINED(heap_start, heap_size);

	struct heap_layout *layout = heap_start;
	heap_write_header(&layout->header);
	pmemops_persist(p_ops, &layout->header, sizeof(struct heap_header));

	unsigned zones = heap_max_zone(heap_size);
	for (unsigned i = 0; i < zones; ++i) {
		struct zone *zone = ZID_TO_ZONE(layout, i);
		pmemops_memset(p_ops, &zone->header, 0,
				sizeof(struct zone_header), 0);
		pmemops_memset(p_ops, &zone->chunk_headers, 0,
				sizeof(struct chunk_header), 0);

		/* only explicitly allocated chunks should be accessible */
		VALGRIND_DO_MAKE_MEM_NOACCESS(&zone->chunk_headers,
			sizeof(struct chunk_header));
	}

	*sizep = heap_size;
	pmemops_persist(p_ops, sizep, sizeof(*sizep));

	return 0;
}

/*
 * heap_cleanup -- cleanups the volatile heap state
 */
void
heap_cleanup(struct palloc_heap *heap)
{
	struct heap_rt *rt = heap->rt;

	alloc_class_collection_delete(rt->alloc_classes);

	arena_thread_assignment_fini(&rt->arenas.assignment);
	bucket_locked_delete(rt->default_bucket);

	struct arena *arena;
	VEC_FOREACH(arena, &rt->arenas.vec)
		heap_arena_delete(arena);

	for (unsigned i = 0; i < rt->nlocks; ++i)
		util_mutex_destroy(&rt->run_locks[i]);

	heap_arenas_fini(&rt->arenas);

	for (int i = 0; i < MAX_ALLOCATION_CLASSES; ++i) {
		if (heap->rt->recyclers[i] == NULL)
			continue;

		recycler_delete(rt->recyclers[i]);
	}

	VALGRIND_DO_DESTROY_MEMPOOL(heap->layout);

	Free(rt->zone_reclaimed_map);
	Free(rt);
	heap->rt = NULL;
}

/*
 * heap_verify_header -- (internal) verifies if the heap header is consistent
 */
static int
heap_verify_header(struct heap_header *hdr)
{
	if (util_checksum(hdr, sizeof(*hdr), &hdr->checksum, 0, 0) != 1) {
		ERR("heap: invalid header's checksum");
		return -1;
	}

	if (memcmp(hdr->signature, HEAP_SIGNATURE, HEAP_SIGNATURE_LEN) != 0) {
		ERR("heap: invalid signature");
		return -1;
	}

	return 0;
}

/*
 * heap_verify_zone_header --
 *	(internal) verifies if the zone header is consistent
 */
static int
heap_verify_zone_header(struct zone_header *hdr)
{
	if (hdr->magic != ZONE_HEADER_MAGIC) /* not initialized */
		return 0;

	if (hdr->size_idx == 0) {
		ERR("heap: invalid zone size");
		return -1;
	}

	return 0;
}

/*
 * heap_verify_chunk_header --
 *	(internal) verifies if the chunk header is consistent
 */
static int
heap_verify_chunk_header(struct chunk_header *hdr)
{
	if (hdr->type == CHUNK_TYPE_UNKNOWN) {
		ERR("heap: invalid chunk type");
		return -1;
	}

	if (hdr->type >= MAX_CHUNK_TYPE) {
		ERR("heap: unknown chunk type");
		return -1;
	}

	if (hdr->flags & ~CHUNK_FLAGS_ALL_VALID) {
		ERR("heap: invalid chunk flags");
		return -1;
	}

	return 0;
}

/*
 * heap_verify_zone -- (internal) verifies if the zone is consistent
 */
static int
heap_verify_zone(struct zone *zone)
{
	if (zone->header.magic == 0)
		return 0; /* not initialized, and that is OK */

	if (zone->header.magic != ZONE_HEADER_MAGIC) {
		ERR("heap: invalid zone magic");
		return -1;
	}

	if (heap_verify_zone_header(&zone->header))
		return -1;

	uint32_t i;
	for (i = 0; i < zone->header.size_idx; ) {
		if (heap_verify_chunk_header(&zone->chunk_headers[i]))
			return -1;

		i += zone->chunk_headers[i].size_idx;
	}

	if (i != zone->header.size_idx) {
		ERR("heap: chunk sizes mismatch");
		return -1;
	}

	return 0;
}

/*
 * heap_check -- verifies if the heap is consistent and can be opened properly
 *
 * If successful function returns zero. Otherwise an error number is returned.
 */
int
heap_check(void *heap_start, uint64_t heap_size)
{
	if (heap_size < HEAP_MIN_SIZE) {
		ERR("heap: invalid heap size");
		return -1;
	}

	struct heap_layout *layout = heap_start;

	if (heap_verify_header(&layout->header))
		return -1;

	for (unsigned i = 0; i < heap_max_zone(heap_size); ++i) {
		if (heap_verify_zone(ZID_TO_ZONE(layout, i)))
			return -1;
	}

	return 0;
}

/*
 * heap_check_remote -- verifies if the heap of a remote pool is consistent
 *	and can be opened properly
 *
 * If successful function returns zero. Otherwise an error number is returned.
 */
int
heap_check_remote(void *heap_start, uint64_t heap_size, struct remote_ops *ops)
{
	if (heap_size < HEAP_MIN_SIZE) {
		ERR("heap: invalid heap size");
		return -1;
	}

	struct heap_layout *layout = heap_start;

	struct heap_header header;
	if (ops->read(ops->ctx, ops->base, &header, &layout->header,
						sizeof(struct heap_header))) {
		ERR("heap: obj_read_remote error");
		return -1;
	}

	if (heap_verify_header(&header))
		return -1;

	struct zone *zone_buff = (struct zone *)Malloc(sizeof(struct zone));
	if (zone_buff == NULL) {
		ERR("heap: zone_buff malloc error");
		return -1;
	}
	for (unsigned i = 0; i < heap_max_zone(heap_size); ++i) {
		if (ops->read(ops->ctx, ops->base, zone_buff,
				ZID_TO_ZONE(layout, i), sizeof(struct zone))) {
			ERR("heap: obj_read_remote error");
			goto out;
		}

		if (heap_verify_zone(zone_buff)) {
			goto out;
		}
	}
	Free(zone_buff);
	return 0;

out:
	Free(zone_buff);
	return -1;
}

/*
 * heap_zone_foreach_object -- (internal) iterates through objects in a zone
 */
static int
heap_zone_foreach_object(struct palloc_heap *heap, object_callback cb,
	void *arg, struct memory_block *m)
{
	struct zone *zone = ZID_TO_ZONE(heap->layout, m->zone_id);
	if (zone->header.magic == 0)
		return 0;

	for (; m->chunk_id < zone->header.size_idx; ) {
		struct chunk_header *hdr = heap_get_chunk_hdr(heap, m);
		memblock_rebuild_state(heap, m);
		m->size_idx = hdr->size_idx;

		if (m->m_ops->iterate_used(m, cb, arg) != 0)
			return 1;

		m->chunk_id += m->size_idx;
		m->block_off = 0;
	}

	return 0;
}

/*
 * heap_foreach_object -- (internal) iterates through objects in the heap
 */
void
heap_foreach_object(struct palloc_heap *heap, object_callback cb, void *arg,
	struct memory_block m)
{
	for (; m.zone_id < heap->rt->nzones; ++m.zone_id) {
		if (heap_zone_foreach_object(heap, cb, arg, &m) != 0)
			break;

		m.chunk_id = 0;
	}
}

#if VG_MEMCHECK_ENABLED

/*
 * heap_vg_open -- notifies Valgrind about heap layout
 */
void
heap_vg_open(struct palloc_heap *heap, object_callback cb,
	void *arg, int objects)
{
	ASSERTne(cb, NULL);
	VALGRIND_DO_MAKE_MEM_UNDEFINED(heap->layout, *heap->sizep);

	struct heap_layout *layout = heap->layout;

	VALGRIND_DO_MAKE_MEM_DEFINED(&layout->header, sizeof(layout->header));

	unsigned zones = heap_max_zone(*heap->sizep);

	struct memory_block m = MEMORY_BLOCK_NONE;
	for (unsigned i = 0; i < zones; ++i) {
		struct zone *z = ZID_TO_ZONE(layout, i);
		uint32_t chunks;
		m.zone_id = i;
		m.chunk_id = 0;

		VALGRIND_DO_MAKE_MEM_DEFINED(&z->header, sizeof(z->header));

		if (z->header.magic != ZONE_HEADER_MAGIC)
			continue;

		chunks = z->header.size_idx;

		for (uint32_t c = 0; c < chunks; ) {
			struct chunk_header *hdr = &z->chunk_headers[c];

			/* define the header before rebuilding state */
			VALGRIND_DO_MAKE_MEM_DEFINED(hdr, sizeof(*hdr));

			m.chunk_id = c;
			m.size_idx = hdr->size_idx;

			memblock_rebuild_state(heap, &m);

			m.m_ops->vg_init(&m, objects, cb, arg);
			m.block_off = 0;

			ASSERT(hdr->size_idx > 0);

			c += hdr->size_idx;
		}

		/* mark all unused chunk headers after last as not accessible */
		VALGRIND_DO_MAKE_MEM_NOACCESS(&z->chunk_headers[chunks],
			(MAX_CHUNK - chunks) * sizeof(struct chunk_header));
	}
}
#endif<|MERGE_RESOLUTION|>--- conflicted
+++ resolved
@@ -11,14 +11,11 @@
 #include <float.h>
 
 #include "bucket.h"
-<<<<<<< HEAD
-=======
-#include "heap_layout.h"
->>>>>>> 5cc7f355
 #include "libpmemobj/ctl.h"
 #include "memblock.h"
 #include "queue.h"
 #include "heap.h"
+#include "heap_layout.h"
 #include "out.h"
 #include "util.h"
 #include "sys_util.h"
@@ -843,7 +840,7 @@
 	heap_reclaim_zone_garbage(heap, defb, zone_id);
 
 out:
-	heap_bucket_release(heap, defb);
+	heap_bucket_release(defb);
 }
 
 /*
