pid $(N): program: $(nW)/util_poolset$(nW)
ut version 1.0
src version: $(nW)
$(OPT)compiled with support for Valgrind pmemcheck
$(OPT)compiled with support for Valgrind helgrind
$(OPT)compiled with support for Valgrind memcheck
$(OPT)compiled with support for Valgrind drd
$(OPT)compiled with support for shutdown state
$(OPT)compiled with libndctl 63+
open "$(nW)/testset0": No such file or directory
<<<<<<< HEAD
$(OPT)Cannot read device usc - ndctl is not available
$(OPT)Unsafe shutdown count is not supported for this source
$(OPT)Cannot read device usc - ndctl is not available
$(OPT)Unsafe shutdown count is not supported for this source
$(OPT)Cannot read device usc - ndctl is not available
$(OPT)Unsafe shutdown count is not supported for this source
$(OPT)Cannot read device usc - ndctl is not available
$(OPT)Unsafe shutdown count is not supported for this source
$(OPT)Cannot read device usc - ndctl is not available
$(OPT)Unsafe shutdown count is not supported for this source
=======
>>>>>>> aa0d417c
size 1000000 smaller than 2097152
size 1000000 smaller than 2097152
open "$(nW)/nodir/testfile62": No such file or directory
open "/proc/testfile72": Permission denied
posix_fallocate "$(nW)/testfile82", 1073741824: No space left on device
open "$(nW)/testfile102": Permission denied
file size does not match config: $(nW)testfile113, 4194304 != 1048576
size 12288 smaller than 2097152
size 12288 smaller than 2097152
file size does not match config: $(nW)testfile142, 4194304 != 8388608
file size does not match config: $(nW)testfile152, 3145728 != 4194304
<<<<<<< HEAD
$(OPT)Cannot read device usc - ndctl is not available
$(OPT)Unsafe shutdown count is not supported for this source
$(OPT)Cannot read device usc - ndctl is not available
$(OPT)Unsafe shutdown count is not supported for this source
$(OPT)Cannot read device usc - ndctl is not available
$(OPT)Unsafe shutdown count is not supported for this source
Non-empty file detected
Non-empty file detected
$(OPT)Cannot read device usc - ndctl is not available
$(OPT)Unsafe shutdown count is not supported for this source
$(OPT)Cannot read device usc - ndctl is not available
$(OPT)Unsafe shutdown count is not supported for this source
open "$(nW)/testset23": Permission denied
$(OPT)Cannot read device usc - ndctl is not available
$(OPT)Unsafe shutdown count is not supported for this source
$(OPT)Cannot read device usc - ndctl is not available
$(OPT)Unsafe shutdown count is not supported for this source
$(OPT)Cannot read device usc - ndctl is not available
$(OPT)Unsafe shutdown count is not supported for this source
$(OPT)Cannot read device usc - ndctl is not available
$(OPT)Unsafe shutdown count is not supported for this source
$(OPT)Cannot read device usc - ndctl is not available
$(OPT)Unsafe shutdown count is not supported for this source
reservation pool size 1048576 smaller than 4194304
$(OPT)Cannot read device usc - ndctl is not available
$(OPT)Unsafe shutdown count is not supported for this source
$(OPT)Cannot read device usc - ndctl is not available
$(OPT)Unsafe shutdown count is not supported for this source
$(OPT)Cannot read device usc - ndctl is not available
$(OPT)Unsafe shutdown count is not supported for this source
$(OPT)Cannot read device usc - ndctl is not available
$(OPT)Unsafe shutdown count is not supported for this source
=======
Non-empty file detected
Non-empty file detected
open "$(nW)/testset23": Permission denied
reservation pool size 1048576 smaller than 4194304
>>>>>>> aa0d417c
<|MERGE_RESOLUTION|>--- conflicted
+++ resolved
@@ -8,7 +8,6 @@
 $(OPT)compiled with support for shutdown state
 $(OPT)compiled with libndctl 63+
 open "$(nW)/testset0": No such file or directory
-<<<<<<< HEAD
 $(OPT)Cannot read device usc - ndctl is not available
 $(OPT)Unsafe shutdown count is not supported for this source
 $(OPT)Cannot read device usc - ndctl is not available
@@ -19,8 +18,6 @@
 $(OPT)Unsafe shutdown count is not supported for this source
 $(OPT)Cannot read device usc - ndctl is not available
 $(OPT)Unsafe shutdown count is not supported for this source
-=======
->>>>>>> aa0d417c
 size 1000000 smaller than 2097152
 size 1000000 smaller than 2097152
 open "$(nW)/nodir/testfile62": No such file or directory
@@ -32,42 +29,7 @@
 size 12288 smaller than 2097152
 file size does not match config: $(nW)testfile142, 4194304 != 8388608
 file size does not match config: $(nW)testfile152, 3145728 != 4194304
-<<<<<<< HEAD
-$(OPT)Cannot read device usc - ndctl is not available
-$(OPT)Unsafe shutdown count is not supported for this source
-$(OPT)Cannot read device usc - ndctl is not available
-$(OPT)Unsafe shutdown count is not supported for this source
-$(OPT)Cannot read device usc - ndctl is not available
-$(OPT)Unsafe shutdown count is not supported for this source
-Non-empty file detected
-Non-empty file detected
-$(OPT)Cannot read device usc - ndctl is not available
-$(OPT)Unsafe shutdown count is not supported for this source
-$(OPT)Cannot read device usc - ndctl is not available
-$(OPT)Unsafe shutdown count is not supported for this source
-open "$(nW)/testset23": Permission denied
-$(OPT)Cannot read device usc - ndctl is not available
-$(OPT)Unsafe shutdown count is not supported for this source
-$(OPT)Cannot read device usc - ndctl is not available
-$(OPT)Unsafe shutdown count is not supported for this source
-$(OPT)Cannot read device usc - ndctl is not available
-$(OPT)Unsafe shutdown count is not supported for this source
-$(OPT)Cannot read device usc - ndctl is not available
-$(OPT)Unsafe shutdown count is not supported for this source
-$(OPT)Cannot read device usc - ndctl is not available
-$(OPT)Unsafe shutdown count is not supported for this source
-reservation pool size 1048576 smaller than 4194304
-$(OPT)Cannot read device usc - ndctl is not available
-$(OPT)Unsafe shutdown count is not supported for this source
-$(OPT)Cannot read device usc - ndctl is not available
-$(OPT)Unsafe shutdown count is not supported for this source
-$(OPT)Cannot read device usc - ndctl is not available
-$(OPT)Unsafe shutdown count is not supported for this source
-$(OPT)Cannot read device usc - ndctl is not available
-$(OPT)Unsafe shutdown count is not supported for this source
-=======
 Non-empty file detected
 Non-empty file detected
 open "$(nW)/testset23": Permission denied
-reservation pool size 1048576 smaller than 4194304
->>>>>>> aa0d417c
+reservation pool size 1048576 smaller than 4194304