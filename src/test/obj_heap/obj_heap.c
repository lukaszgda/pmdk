/*
 * Copyright 2015-2020, Intel Corporation
 *
 * Redistribution and use in source and binary forms, with or without
 * modification, are permitted provided that the following conditions
 * are met:
 *
 *     * Redistributions of source code must retain the above copyright
 *       notice, this list of conditions and the following disclaimer.
 *
 *     * Redistributions in binary form must reproduce the above copyright
 *       notice, this list of conditions and the following disclaimer in
 *       the documentation and/or other materials provided with the
 *       distribution.
 *
 *     * Neither the name of the copyright holder nor the names of its
 *       contributors may be used to endorse or promote products derived
 *       from this software without specific prior written permission.
 *
 * THIS SOFTWARE IS PROVIDED BY THE COPYRIGHT HOLDERS AND CONTRIBUTORS
 * "AS IS" AND ANY EXPRESS OR IMPLIED WARRANTIES, INCLUDING, BUT NOT
 * LIMITED TO, THE IMPLIED WARRANTIES OF MERCHANTABILITY AND FITNESS FOR
 * A PARTICULAR PURPOSE ARE DISCLAIMED. IN NO EVENT SHALL THE COPYRIGHT
 * OWNER OR CONTRIBUTORS BE LIABLE FOR ANY DIRECT, INDIRECT, INCIDENTAL,
 * SPECIAL, EXEMPLARY, OR CONSEQUENTIAL DAMAGES (INCLUDING, BUT NOT
 * LIMITED TO, PROCUREMENT OF SUBSTITUTE GOODS OR SERVICES; LOSS OF USE,
 * DATA, OR PROFITS; OR BUSINESS INTERRUPTION) HOWEVER CAUSED AND ON ANY
 * THEORY OF LIABILITY, WHETHER IN CONTRACT, STRICT LIABILITY, OR TORT
 * (INCLUDING NEGLIGENCE OR OTHERWISE) ARISING IN ANY WAY OUT OF THE USE
 * OF THIS SOFTWARE, EVEN IF ADVISED OF THE POSSIBILITY OF SUCH DAMAGE.
 */

/*
 * obj_heap.c -- unit test for heap
 *
 * operations are: 't', 'b', 'r', 'c', 'h', 'a', 'n', 's'
 * t: do test_heap, test_recycler
 * b: do fault_injection in function container_new_ravl
 * r: do fault_injection in function recycler_new
 * c: do fault_injection in function container_new_seglists
 * h: do fault_injection in function heap_boot
 * a: do fault_injection in function alloc_class_new
 * n: do fault_injection in function alloc_class_collection_new
 * s: do fault_injection in function stats_new
 */
#include "libpmemobj.h"
#include "palloc.h"
#include "heap.h"
#include "recycler.h"
#include "obj.h"
#include "unittest.h"
#include "util.h"
#include "container_ravl.h"
#include "container_seglists.h"
#include "container.h"
#include "alloc_class.h"
#include "valgrind_internal.h"
#include "set.h"

#define MOCK_POOL_SIZE PMEMOBJ_MIN_POOL

#define MAX_BLOCKS 3

struct mock_pop {
	PMEMobjpool p;
	void *heap;
};

static int
obj_heap_persist(void *ctx, const void *ptr, size_t sz, unsigned flags)
{
	UT_ASSERTeq(pmem_msync(ptr, sz), 0);

	return 0;
}

static int
obj_heap_flush(void *ctx, const void *ptr, size_t sz, unsigned flags)
{
	UT_ASSERTeq(pmem_msync(ptr, sz), 0);

	return 0;
}

static void
obj_heap_drain(void *ctx)
{
}

static void *
obj_heap_memset(void *ctx, void *ptr, int c, size_t sz, unsigned flags)
{
	memset(ptr, c, sz);
	UT_ASSERTeq(pmem_msync(ptr, sz), 0);
	return ptr;
}

static void
init_run_with_score(struct heap_layout *l, uint32_t chunk_id, int score)
{
	l->zone0.chunk_headers[chunk_id].size_idx = 1;
	l->zone0.chunk_headers[chunk_id].type = CHUNK_TYPE_RUN;
	l->zone0.chunk_headers[chunk_id].flags = 0;

	struct chunk_run *run = (struct chunk_run *)
		&l->zone0.chunks[chunk_id];
	VALGRIND_DO_MAKE_MEM_UNDEFINED(run, sizeof(*run));

	run->hdr.alignment = 0;
	run->hdr.block_size = 1024;
	memset(run->content, 0xFF, RUN_DEFAULT_BITMAP_SIZE);
	UT_ASSERTeq(score % 64, 0);
	score /= 64;

	uint64_t *bitmap = (uint64_t *)run->content;
	for (; score >= 0; --score) {
		bitmap[score] = 0;
	}
}

static void
init_run_with_max_block(struct heap_layout *l, uint32_t chunk_id)
{
	l->zone0.chunk_headers[chunk_id].size_idx = 1;
	l->zone0.chunk_headers[chunk_id].type = CHUNK_TYPE_RUN;
	l->zone0.chunk_headers[chunk_id].flags = 0;

	struct chunk_run *run = (struct chunk_run *)
		&l->zone0.chunks[chunk_id];
	VALGRIND_DO_MAKE_MEM_UNDEFINED(run, sizeof(*run));

	uint64_t *bitmap = (uint64_t *)run->content;
	run->hdr.block_size = 1024;
	run->hdr.alignment = 0;
	memset(bitmap, 0xFF, RUN_DEFAULT_BITMAP_SIZE);

	/* the biggest block is 10 bits */
	bitmap[3] =
	0b1000001110111000111111110000111111000000000011111111110000000011;
}

static void
test_container(struct block_container *bc, struct palloc_heap *heap)
{
	UT_ASSERTne(bc, NULL);

	struct memory_block a = {1, 0, 1, 4};
	struct memory_block b = {1, 0, 2, 8};
	struct memory_block c = {1, 0, 3, 16};
	struct memory_block d = {1, 0, 5, 32};

	init_run_with_score(heap->layout, 1, 128);
	memblock_rebuild_state(heap, &a);
	memblock_rebuild_state(heap, &b);
	memblock_rebuild_state(heap, &c);
	memblock_rebuild_state(heap, &d);

	int ret;
	ret = bc->c_ops->insert(bc, &a);
	UT_ASSERTeq(ret, 0);

	ret = bc->c_ops->insert(bc, &b);
	UT_ASSERTeq(ret, 0);

	ret = bc->c_ops->insert(bc, &c);
	UT_ASSERTeq(ret, 0);

	ret = bc->c_ops->insert(bc, &d);
	UT_ASSERTeq(ret, 0);

	struct memory_block invalid_ret = {0, 0, 6, 0};
	ret = bc->c_ops->get_rm_bestfit(bc, &invalid_ret);
	UT_ASSERTeq(ret, ENOMEM);

	struct memory_block b_ret = {0, 0, 2, 0};
	ret = bc->c_ops->get_rm_bestfit(bc, &b_ret);
	UT_ASSERTeq(ret, 0);
	UT_ASSERTeq(b_ret.chunk_id, b.chunk_id);

	struct memory_block a_ret = {0, 0, 1, 0};
	ret = bc->c_ops->get_rm_bestfit(bc, &a_ret);
	UT_ASSERTeq(ret, 0);
	UT_ASSERTeq(a_ret.chunk_id, a.chunk_id);

	struct memory_block c_ret = {0, 0, 3, 0};
	ret = bc->c_ops->get_rm_bestfit(bc, &c_ret);
	UT_ASSERTeq(ret, 0);
	UT_ASSERTeq(c_ret.chunk_id, c.chunk_id);

	struct memory_block d_ret = {0, 0, 4, 0}; /* less one than target */
	ret = bc->c_ops->get_rm_bestfit(bc, &d_ret);
	UT_ASSERTeq(ret, 0);
	UT_ASSERTeq(d_ret.chunk_id, d.chunk_id);

	ret = bc->c_ops->get_rm_bestfit(bc, &c_ret);
	UT_ASSERTeq(ret, ENOMEM);

	ret = bc->c_ops->insert(bc, &a);
	UT_ASSERTeq(ret, 0);

	ret = bc->c_ops->insert(bc, &b);
	UT_ASSERTeq(ret, 0);

	ret = bc->c_ops->insert(bc, &c);
	UT_ASSERTeq(ret, 0);

	bc->c_ops->rm_all(bc);
	ret = bc->c_ops->is_empty(bc);
	UT_ASSERTeq(ret, 1);

	ret = bc->c_ops->get_rm_bestfit(bc, &c_ret);
	UT_ASSERTeq(ret, ENOMEM);

	bc->c_ops->destroy(bc);
}

static void
do_fault_injection_new_ravl()
{
	if (!pmemobj_fault_injection_enabled())
		return;

	pmemobj_inject_fault_at(PMEM_MALLOC, 1, "container_new_ravl");

	struct block_container *bc = container_new_ravl(NULL);
	UT_ASSERTeq(bc, NULL);
	UT_ASSERTeq(errno, ENOMEM);
}

static void
do_fault_injection_new_seglists()
{
	if (!pmemobj_fault_injection_enabled())
		return;

	pmemobj_inject_fault_at(PMEM_MALLOC, 1, "container_new_seglists");

	struct block_container *bc = container_new_seglists(NULL);
	UT_ASSERTeq(bc, NULL);
	UT_ASSERTeq(errno, ENOMEM);
}

static void
do_fault_injection_heap_boot()
{
	if (!pmemobj_fault_injection_enabled())
		return;

	struct mock_pop *mpop = MMAP_ANON_ALIGNED(MOCK_POOL_SIZE,
			Ut_mmap_align);
	PMEMobjpool *pop = &mpop->p;
	pop->p_ops.persist = obj_heap_persist;
	uint64_t heap_size = MOCK_POOL_SIZE - sizeof(PMEMobjpool);
	struct pmem_ops *p_ops = &pop->p_ops;

	pmemobj_inject_fault_at(PMEM_MALLOC, 1, "heap_boot");

	int r = heap_boot(NULL, NULL, heap_size, &pop->heap_size, NULL, p_ops,
			NULL, NULL);
	UT_ASSERTne(r, 0);
	UT_ASSERTeq(errno, ENOMEM);
}

static void
do_fault_injection_recycler()
{
	if (!pmemobj_fault_injection_enabled())
		return;

	pmemobj_inject_fault_at(PMEM_MALLOC, 1, "recycler_new");

	size_t active_arenas = 1;
	struct recycler *r = recycler_new(NULL, 0, &active_arenas);
	UT_ASSERTeq(r, NULL);
	UT_ASSERTeq(errno, ENOMEM);
}

static void
do_fault_injection_class_new(int i)
{
	if (!pmemobj_fault_injection_enabled())
		return;

	pmemobj_inject_fault_at(PMEM_MALLOC, i, "alloc_class_new");

	struct alloc_class_collection *c = alloc_class_collection_new();
	UT_ASSERTeq(c, NULL);
	UT_ASSERTeq(errno, ENOMEM);
}

static void
do_fault_injection_class_collection_new()
{
	if (!pmemobj_fault_injection_enabled())
		return;

	pmemobj_inject_fault_at(PMEM_MALLOC, 1, "alloc_class_collection_new");

	struct alloc_class_collection *c = alloc_class_collection_new();
	UT_ASSERTeq(c, NULL);
	UT_ASSERTeq(errno, ENOMEM);
}

static void
do_fault_injection_stats()
{
	if (!pmemobj_fault_injection_enabled())
		return;

	pmemobj_inject_fault_at(PMEM_MALLOC, 1, "stats_new");
	struct stats *s = stats_new(NULL);
	UT_ASSERTeq(s, NULL);
	UT_ASSERTeq(errno, ENOMEM);
}

static void
test_heap(void)
{
	struct mock_pop *mpop = MMAP_ANON_ALIGNED(MOCK_POOL_SIZE,
		Ut_mmap_align);
	PMEMobjpool *pop = &mpop->p;
	memset(pop, 0, MOCK_POOL_SIZE);
	pop->heap_offset = (uint64_t)((uint64_t)&mpop->heap - (uint64_t)mpop);
	pop->p_ops.persist = obj_heap_persist;
	pop->p_ops.flush = obj_heap_flush;
	pop->p_ops.drain = obj_heap_drain;
	pop->p_ops.memset = obj_heap_memset;
	pop->p_ops.base = pop;
	pop->set = MALLOC(sizeof(*(pop->set)));
	pop->set->options = 0;
	pop->set->directory_based = 0;

	struct stats *s = stats_new(pop);
	UT_ASSERTne(s, NULL);

	void *heap_start = (char *)pop + pop->heap_offset;
	uint64_t heap_size = MOCK_POOL_SIZE - sizeof(PMEMobjpool);
	struct palloc_heap *heap = &pop->heap;
	struct pmem_ops *p_ops = &pop->p_ops;

	UT_ASSERT(heap_check(heap_start, heap_size) != 0);
	UT_ASSERT(heap_init(heap_start, heap_size,
		&pop->heap_size, p_ops) == 0);
	UT_ASSERT(heap_boot(heap, heap_start, heap_size,
		&pop->heap_size,
		pop, p_ops, s, pop->set) == 0);
	UT_ASSERT(heap_buckets_init(heap) == 0);
	UT_ASSERT(pop->heap.rt != NULL);

	test_container((struct block_container *)container_new_ravl(heap),
		heap);

	test_container((struct block_container *)container_new_seglists(heap),
		heap);

	struct alloc_class *c_small = heap_get_best_class(heap, 1);
	struct alloc_class *c_big = heap_get_best_class(heap, 2048);

	UT_ASSERT(c_small->unit_size < c_big->unit_size);

	/* new small buckets should be empty */
	UT_ASSERT(c_big->type == CLASS_RUN);

	struct memory_block blocks[MAX_BLOCKS] = {
		{0, 0, 1, 0},
		{0, 0, 1, 0},
		{0, 0, 1, 0}
	};

	struct bucket *b_def = heap_bucket_acquire(heap,
		DEFAULT_ALLOC_CLASS_ID, HEAP_ARENA_PER_THREAD);

	for (int i = 0; i < MAX_BLOCKS; ++i) {
		heap_get_bestfit_block(heap, b_def, &blocks[i]);
		UT_ASSERT(blocks[i].block_off == 0);
	}
	heap_bucket_release(heap, b_def);

	struct memory_block old_run = {0, 0, 1, 0};
	struct memory_block new_run = {0, 0, 0, 0};
	struct alloc_class *c_run = heap_get_best_class(heap, 1024);
	struct bucket *b_run = heap_bucket_acquire(heap, c_run->id,
			HEAP_ARENA_PER_THREAD);

	/*
	 * Allocate blocks from a run until one run is exhausted.
	 */
	UT_ASSERTne(heap_get_bestfit_block(heap, b_run, &old_run), ENOMEM);

	do {
		new_run.chunk_id = 0;
		new_run.block_off = 0;
		new_run.size_idx = 1;
		UT_ASSERTne(heap_get_bestfit_block(heap, b_run, &new_run),
			ENOMEM);
		UT_ASSERTne(new_run.size_idx, 0);
	} while (old_run.block_off != new_run.block_off);

	heap_bucket_release(heap, b_run);

	stats_delete(pop, s);
	UT_ASSERT(heap_check(heap_start, heap_size) == 0);
	heap_cleanup(heap);
	UT_ASSERT(heap->rt == NULL);

	FREE(pop->set);
	MUNMAP_ANON_ALIGNED(mpop, MOCK_POOL_SIZE);
}

/*
 * test_heap_with_size -- tests scenarios with not-nicely aligned sizes
 */
static void
test_heap_with_size()
{
	/*
	 * To trigger bug with incorrect metadata alignment we need to
	 * use a size that uses exactly the size used in bugged zone size
	 * calculations.
	 */
	size_t size = PMEMOBJ_MIN_POOL + sizeof(struct zone_header) +
		sizeof(struct chunk_header) * MAX_CHUNK +
		sizeof(PMEMobjpool);

	struct mock_pop *mpop = MMAP_ANON_ALIGNED(size,
		Ut_mmap_align);
	PMEMobjpool *pop = &mpop->p;
	memset(pop, 0, size);
	pop->heap_offset = (uint64_t)((uint64_t)&mpop->heap - (uint64_t)mpop);
	pop->p_ops.persist = obj_heap_persist;
	pop->p_ops.flush = obj_heap_flush;
	pop->p_ops.drain = obj_heap_drain;
	pop->p_ops.memset = obj_heap_memset;
	pop->p_ops.base = pop;
	pop->set = MALLOC(sizeof(*(pop->set)));
	pop->set->options = 0;
	pop->set->directory_based = 0;

	void *heap_start = (char *)pop + pop->heap_offset;
	uint64_t heap_size = size - sizeof(PMEMobjpool);
	struct palloc_heap *heap = &pop->heap;
	struct pmem_ops *p_ops = &pop->p_ops;

	UT_ASSERT(heap_check(heap_start, heap_size) != 0);
	UT_ASSERT(heap_init(heap_start, heap_size,
		&pop->heap_size, p_ops) == 0);
	UT_ASSERT(heap_boot(heap, heap_start, heap_size,
		&pop->heap_size,
		pop, p_ops, NULL, pop->set) == 0);
	UT_ASSERT(heap_buckets_init(heap) == 0);
	UT_ASSERT(pop->heap.rt != NULL);

	struct bucket *b_def = heap_bucket_acquire(heap,
		DEFAULT_ALLOC_CLASS_ID, HEAP_ARENA_PER_THREAD);

	struct memory_block mb;
	mb.size_idx = 1;
	while (heap_get_bestfit_block(heap, b_def, &mb) == 0)
		;

	/* mb should now be the last chunk in the heap */
	char *ptr = mb.m_ops->get_real_data(&mb);
	size_t s = mb.m_ops->get_real_size(&mb);

	/* last chunk should be within the heap and accessible */
	UT_ASSERT((size_t)ptr + s <= (size_t)mpop + size);

	VALGRIND_DO_MAKE_MEM_DEFINED(ptr, s);
	memset(ptr, 0xc, s);

	heap_bucket_release(heap, b_def);

	UT_ASSERT(heap_check(heap_start, heap_size) == 0);
	heap_cleanup(heap);
	UT_ASSERT(heap->rt == NULL);

	FREE(pop->set);
	MUNMAP_ANON_ALIGNED(mpop, size);
}

static void
test_recycler(void)
{
	struct mock_pop *mpop = MMAP_ANON_ALIGNED(MOCK_POOL_SIZE,
		Ut_mmap_align);
	PMEMobjpool *pop = &mpop->p;
	memset(pop, 0, MOCK_POOL_SIZE);
	pop->heap_offset = (uint64_t)((uint64_t)&mpop->heap - (uint64_t)mpop);
	pop->p_ops.persist = obj_heap_persist;
	pop->p_ops.flush = obj_heap_flush;
	pop->p_ops.drain = obj_heap_drain;
	pop->p_ops.memset = obj_heap_memset;
	pop->p_ops.base = pop;
	pop->set = MALLOC(sizeof(*(pop->set)));
	pop->set->options = 0;
	pop->set->directory_based = 0;

	void *heap_start = (char *)pop + pop->heap_offset;
	uint64_t heap_size = MOCK_POOL_SIZE - sizeof(PMEMobjpool);
	struct palloc_heap *heap = &pop->heap;
	struct pmem_ops *p_ops = &pop->p_ops;

	struct stats *s = stats_new(pop);
	UT_ASSERTne(s, NULL);

	UT_ASSERT(heap_check(heap_start, heap_size) != 0);
	UT_ASSERT(heap_init(heap_start, heap_size,
		&pop->heap_size, p_ops) == 0);
	UT_ASSERT(heap_boot(heap, heap_start, heap_size,
		&pop->heap_size,
		pop, p_ops, s, pop->set) == 0);
	UT_ASSERT(heap_buckets_init(heap) == 0);
	UT_ASSERT(pop->heap.rt != NULL);

	/* trigger heap bucket populate */
	struct memory_block m = MEMORY_BLOCK_NONE;
	m.size_idx = 1;
	struct bucket *b = heap_bucket_acquire(heap,
		DEFAULT_ALLOC_CLASS_ID,
		HEAP_ARENA_PER_THREAD);
	UT_ASSERT(heap_get_bestfit_block(heap, b, &m) == 0);
	heap_bucket_release(heap, b);

	int ret;

	size_t active_arenas = 1;
	struct recycler *r = recycler_new(&pop->heap, 10000 /* never recalc */,
		&active_arenas);

	UT_ASSERTne(r, NULL);

	init_run_with_score(pop->heap.layout, 0, 64);
	init_run_with_score(pop->heap.layout, 1, 128);

	init_run_with_score(pop->heap.layout, 15, 0);

	struct memory_block mrun = {0, 0, 1, 0};
	struct memory_block mrun2 = {1, 0, 1, 0};

	memblock_rebuild_state(&pop->heap, &mrun);
	memblock_rebuild_state(&pop->heap, &mrun2);

	ret = recycler_put(r, &mrun,
		recycler_element_new(&pop->heap, &mrun));
	UT_ASSERTeq(ret, 0);
	ret = recycler_put(r, &mrun2,
		recycler_element_new(&pop->heap, &mrun2));
	UT_ASSERTeq(ret, 0);

	struct memory_block mrun_ret = MEMORY_BLOCK_NONE;
	mrun_ret.size_idx = 1;
	struct memory_block mrun2_ret = MEMORY_BLOCK_NONE;
	mrun2_ret.size_idx = 1;

	ret = recycler_get(r, &mrun_ret);
	UT_ASSERTeq(ret, 0);
	ret = recycler_get(r, &mrun2_ret);
	UT_ASSERTeq(ret, 0);
	UT_ASSERTeq(mrun2.chunk_id, mrun2_ret.chunk_id);
	UT_ASSERTeq(mrun.chunk_id, mrun_ret.chunk_id);

	init_run_with_score(pop->heap.layout, 7, 64);
	init_run_with_score(pop->heap.layout, 2, 128);
	init_run_with_score(pop->heap.layout, 5, 192);
	init_run_with_score(pop->heap.layout, 10, 256);

	mrun.chunk_id = 7;
	mrun2.chunk_id = 2;
	struct memory_block mrun3 = {5, 0, 1, 0};
	struct memory_block mrun4 = {10, 0, 1, 0};
	memblock_rebuild_state(&pop->heap, &mrun3);
	memblock_rebuild_state(&pop->heap, &mrun4);

	mrun_ret.size_idx = 1;
	mrun2_ret.size_idx = 1;
	struct memory_block mrun3_ret = MEMORY_BLOCK_NONE;
	mrun3_ret.size_idx = 1;
	struct memory_block mrun4_ret = MEMORY_BLOCK_NONE;
	mrun4_ret.size_idx = 1;

	ret = recycler_put(r, &mrun,
		recycler_element_new(&pop->heap, &mrun));
	UT_ASSERTeq(ret, 0);
	ret = recycler_put(r, &mrun2,
		recycler_element_new(&pop->heap, &mrun2));
	UT_ASSERTeq(ret, 0);
	ret = recycler_put(r, &mrun3,
		recycler_element_new(&pop->heap, &mrun3));
	UT_ASSERTeq(ret, 0);
	ret = recycler_put(r, &mrun4,
		recycler_element_new(&pop->heap, &mrun4));
	UT_ASSERTeq(ret, 0);

	ret = recycler_get(r, &mrun_ret);
	UT_ASSERTeq(ret, 0);
	ret = recycler_get(r, &mrun2_ret);
	UT_ASSERTeq(ret, 0);
	ret = recycler_get(r, &mrun3_ret);
	UT_ASSERTeq(ret, 0);
	ret = recycler_get(r, &mrun4_ret);
	UT_ASSERTeq(ret, 0);
	UT_ASSERTeq(mrun.chunk_id, mrun_ret.chunk_id);
	UT_ASSERTeq(mrun2.chunk_id, mrun2_ret.chunk_id);
	UT_ASSERTeq(mrun3.chunk_id, mrun3_ret.chunk_id);
	UT_ASSERTeq(mrun4.chunk_id, mrun4_ret.chunk_id);

	init_run_with_max_block(pop->heap.layout, 1);
	struct memory_block mrun5 = {1, 0, 1, 0};
	memblock_rebuild_state(&pop->heap, &mrun5);

	ret = recycler_put(r, &mrun5,
		recycler_element_new(&pop->heap, &mrun5));
	UT_ASSERTeq(ret, 0);

	struct memory_block mrun5_ret = MEMORY_BLOCK_NONE;
	mrun5_ret.size_idx = 11;
	ret = recycler_get(r, &mrun5_ret);
	UT_ASSERTeq(ret, ENOMEM);

	mrun5_ret = MEMORY_BLOCK_NONE;
	mrun5_ret.size_idx = 10;
	ret = recycler_get(r, &mrun5_ret);
	UT_ASSERTeq(ret, 0);

	recycler_delete(r);

	stats_delete(pop, s);
	heap_cleanup(heap);
	UT_ASSERT(heap->rt == NULL);

	FREE(pop->set);
	MUNMAP_ANON_ALIGNED(mpop, MOCK_POOL_SIZE);
}

int
main(int argc, char *argv[])
{
	START(argc, argv, "obj_heap");

<<<<<<< HEAD
	if (argc < 2)
		UT_FATAL("usage: %s path <t|b|r|c|h|a|n|s>", argv[0]);

	switch (argv[1][0]) {
	case 't':
		test_heap();
		test_recycler();
		break;
	case 'b':
		do_fault_injection_new_ravl();
		break;
	case 'r':
		do_fault_injection_recycler();
		break;
	case 'c':
		do_fault_injection_new_seglists();
		break;
	case 'h':
		do_fault_injection_heap_boot();
		break;
	case 'a':
		/* first call alloc_class_new */
		do_fault_injection_class_new(1);
		/* second call alloc_class_new */
		do_fault_injection_class_new(2);
		break;
	case 'n':
		do_fault_injection_class_collection_new();
		break;
	case 's':
		do_fault_injection_stats();
		break;
	default:
		UT_FATAL("unknown operation");
	}
=======
	test_heap();
	test_heap_with_size();
	test_recycler();
>>>>>>> d3ff3149

	DONE(NULL);
}<|MERGE_RESOLUTION|>--- conflicted
+++ resolved
@@ -637,13 +637,13 @@
 {
 	START(argc, argv, "obj_heap");
 
-<<<<<<< HEAD
 	if (argc < 2)
 		UT_FATAL("usage: %s path <t|b|r|c|h|a|n|s>", argv[0]);
 
 	switch (argv[1][0]) {
 	case 't':
 		test_heap();
+		test_heap_with_size();
 		test_recycler();
 		break;
 	case 'b':
@@ -673,11 +673,6 @@
 	default:
 		UT_FATAL("unknown operation");
 	}
-=======
-	test_heap();
-	test_heap_with_size();
-	test_recycler();
->>>>>>> d3ff3149
 
 	DONE(NULL);
 }