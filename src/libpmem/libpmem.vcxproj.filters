--- conflicted
+++ resolved
@@ -98,14 +98,10 @@
     <ClCompile Include="..\..\src\libpmem2\x86_64\memcpy\memcpy_nt_sse2_empty.c">
       <Filter>Source Files</Filter>
     </ClCompile>
-<<<<<<< HEAD
+    <ClCompile Include="..\..\src\libpmem2\x86_64\memcpy\memcpy_nt_sse2_noflush.c">
+      <Filter>Source Files</Filter>
+    </ClCompile>
     <ClCompile Include="..\..\src\libpmem2\x86_64\memcpy\memcpy_nt_avx_clflush.c">
-=======
-    <ClCompile Include="..\..\src\libpmem\x86_64\memcpy\memcpy_nt_sse2_noflush.c">
-      <Filter>Source Files</Filter>
-    </ClCompile>
-    <ClCompile Include="..\..\src\libpmem\x86_64\memcpy\memcpy_nt_avx_clflush.c">
->>>>>>> 7b16d5eb
       <Filter>Source Files</Filter>
     </ClCompile>
     <ClCompile Include="..\..\src\libpmem2\x86_64\memcpy\memcpy_nt_avx_clflushopt.c">
@@ -117,14 +113,10 @@
     <ClCompile Include="..\..\src\libpmem2\x86_64\memcpy\memcpy_nt_avx_empty.c">
       <Filter>Source Files</Filter>
     </ClCompile>
-<<<<<<< HEAD
+    <ClCompile Include="..\..\src\libpmem2\x86_64\memcpy\memcpy_nt_avx_noflush.c">
+      <Filter>Source Files</Filter>
+    </ClCompile>
     <ClCompile Include="..\..\src\libpmem2\x86_64\memcpy\memcpy_t_sse2_clflush.c">
-=======
-    <ClCompile Include="..\..\src\libpmem\x86_64\memcpy\memcpy_nt_avx_noflush.c">
-      <Filter>Source Files</Filter>
-    </ClCompile>
-    <ClCompile Include="..\..\src\libpmem\x86_64\memcpy\memcpy_t_sse2_clflush.c">
->>>>>>> 7b16d5eb
       <Filter>Source Files</Filter>
     </ClCompile>
     <ClCompile Include="..\..\src\libpmem2\x86_64\memcpy\memcpy_t_sse2_clflushopt.c">
@@ -136,14 +128,10 @@
     <ClCompile Include="..\..\src\libpmem2\x86_64\memcpy\memcpy_t_sse2_empty.c">
       <Filter>Source Files</Filter>
     </ClCompile>
-<<<<<<< HEAD
+    <ClCompile Include="..\..\src\libpmem2\x86_64\memcpy\memcpy_t_sse2_noflush.c">
+      <Filter>Source Files</Filter>
+    </ClCompile>
     <ClCompile Include="..\..\src\libpmem2\x86_64\memcpy\memcpy_t_avx_clflush.c">
-=======
-    <ClCompile Include="..\..\src\libpmem\x86_64\memcpy\memcpy_t_sse2_noflush.c">
-      <Filter>Source Files</Filter>
-    </ClCompile>
-    <ClCompile Include="..\..\src\libpmem\x86_64\memcpy\memcpy_t_avx_clflush.c">
->>>>>>> 7b16d5eb
       <Filter>Source Files</Filter>
     </ClCompile>
     <ClCompile Include="..\..\src\libpmem2\x86_64\memcpy\memcpy_t_avx_clflushopt.c">
@@ -155,14 +143,10 @@
     <ClCompile Include="..\..\src\libpmem2\x86_64\memcpy\memcpy_t_avx_empty.c">
       <Filter>Source Files</Filter>
     </ClCompile>
-<<<<<<< HEAD
+    <ClCompile Include="..\..\src\libpmem2\x86_64\memcpy\memcpy_t_avx_noflush.c">
+      <Filter>Source Files</Filter>
+    </ClCompile>
     <ClCompile Include="..\..\src\libpmem2\x86_64\memset\memset_nt_sse2_clflush.c">
-=======
-    <ClCompile Include="..\..\src\libpmem\x86_64\memcpy\memcpy_t_avx_noflush.c">
-      <Filter>Source Files</Filter>
-    </ClCompile>
-    <ClCompile Include="..\..\src\libpmem\x86_64\memset\memset_nt_sse2_clflush.c">
->>>>>>> 7b16d5eb
       <Filter>Source Files</Filter>
     </ClCompile>
     <ClCompile Include="..\..\src\libpmem2\x86_64\memset\memset_nt_sse2_clflushopt.c">
@@ -174,14 +158,10 @@
     <ClCompile Include="..\..\src\libpmem2\x86_64\memset\memset_nt_sse2_empty.c">
       <Filter>Source Files</Filter>
     </ClCompile>
-<<<<<<< HEAD
+    <ClCompile Include="..\..\src\libpmem2\x86_64\memset\memset_nt_sse2_noflush.c">
+      <Filter>Source Files</Filter>
+    </ClCompile>
     <ClCompile Include="..\..\src\libpmem2\x86_64\memset\memset_nt_avx_clflush.c">
-=======
-    <ClCompile Include="..\..\src\libpmem\x86_64\memset\memset_nt_sse2_noflush.c">
-      <Filter>Source Files</Filter>
-    </ClCompile>
-    <ClCompile Include="..\..\src\libpmem\x86_64\memset\memset_nt_avx_clflush.c">
->>>>>>> 7b16d5eb
       <Filter>Source Files</Filter>
     </ClCompile>
     <ClCompile Include="..\..\src\libpmem2\x86_64\memset\memset_nt_avx_clflushopt.c">
@@ -193,14 +173,10 @@
     <ClCompile Include="..\..\src\libpmem2\x86_64\memset\memset_nt_avx_empty.c">
       <Filter>Source Files</Filter>
     </ClCompile>
-<<<<<<< HEAD
+    <ClCompile Include="..\..\src\libpmem2\x86_64\memset\memset_nt_avx_noflush.c">
+      <Filter>Source Files</Filter>
+    </ClCompile>
     <ClCompile Include="..\..\src\libpmem2\x86_64\memset\memset_t_sse2_clflush.c">
-=======
-    <ClCompile Include="..\..\src\libpmem\x86_64\memset\memset_nt_avx_noflush.c">
-      <Filter>Source Files</Filter>
-    </ClCompile>
-    <ClCompile Include="..\..\src\libpmem\x86_64\memset\memset_t_sse2_clflush.c">
->>>>>>> 7b16d5eb
       <Filter>Source Files</Filter>
     </ClCompile>
     <ClCompile Include="..\..\src\libpmem2\x86_64\memset\memset_t_sse2_clflushopt.c">
@@ -212,14 +188,10 @@
     <ClCompile Include="..\..\src\libpmem2\x86_64\memset\memset_t_sse2_empty.c">
       <Filter>Source Files</Filter>
     </ClCompile>
-<<<<<<< HEAD
+    <ClCompile Include="..\..\src\libpmem2\x86_64\memset\memset_t_sse2_noflush.c">
+      <Filter>Source Files</Filter>
+    </ClCompile>
     <ClCompile Include="..\..\src\libpmem2\x86_64\memset\memset_t_avx_clflush.c">
-=======
-    <ClCompile Include="..\..\src\libpmem\x86_64\memset\memset_t_sse2_noflush.c">
-      <Filter>Source Files</Filter>
-    </ClCompile>
-    <ClCompile Include="..\..\src\libpmem\x86_64\memset\memset_t_avx_clflush.c">
->>>>>>> 7b16d5eb
       <Filter>Source Files</Filter>
     </ClCompile>
     <ClCompile Include="..\..\src\libpmem2\x86_64\memset\memset_t_avx_clflushopt.c">
@@ -231,14 +203,10 @@
     <ClCompile Include="..\..\src\libpmem2\x86_64\memset\memset_t_avx_empty.c">
       <Filter>Source Files</Filter>
     </ClCompile>
-<<<<<<< HEAD
+    <ClCompile Include="..\..\src\libpmem2\x86_64\memset\memset_t_avx_noflush.c">
+      <Filter>Source Files</Filter>
+    </ClCompile>
     <ClCompile Include="..\libpmem2\memops_generic.c">
-=======
-    <ClCompile Include="..\..\src\libpmem\x86_64\memset\memset_t_avx_noflush.c">
-      <Filter>Source Files</Filter>
-    </ClCompile>
-    <ClCompile Include="..\common\os_auto_flush_windows.c">
->>>>>>> 7b16d5eb
       <Filter>Source Files</Filter>
     </ClCompile>
     <ClCompile Include="..\common\alloc.c">
