--- conflicted
+++ resolved
@@ -1,9 +1,5 @@
 /*
-<<<<<<< HEAD
- * Copyright 2016-2019, Intel Corporation
-=======
  * Copyright 2016-2020, Intel Corporation
->>>>>>> 7a59c66a
  *
  * Redistribution and use in source and binary forms, with or without
  * modification, are permitted provided that the following conditions
